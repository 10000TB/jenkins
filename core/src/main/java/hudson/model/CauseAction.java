--- conflicted
+++ resolved
@@ -119,17 +119,10 @@
     }
 
     @Override public void onLoad(Run<?,?> owner) {
-<<<<<<< HEAD
         for (Cause c : causes) {
-            c.onLoad(owner);
-=======
-        if (owner instanceof AbstractBuild) { // cf. onAttached
-            AbstractBuild<?,?> b = (AbstractBuild) owner;
-            for (Cause c : causes) {
-                if (c != null)
-                    c.onLoad(b);
+            if (c != null) {
+                c.onLoad(owner);
             }
->>>>>>> c826a014
         }
     }
 
@@ -137,17 +130,10 @@
      * When hooked up to build, notify {@link Cause}s.
      */
     @Override public void onAttached(Run<?,?> owner) {
-<<<<<<< HEAD
         for (Cause c : causes) {
-            c.onAddedTo(owner);
-=======
-        if (owner instanceof AbstractBuild) {// this should be always true but being defensive here
-            AbstractBuild b = (AbstractBuild) owner;
-            for (Cause c : causes) {
-                if (c != null)
-                    c.onAddedTo(b);
+            if (c != null) {
+                c.onAddedTo(owner);
             }
->>>>>>> c826a014
         }
     }
 

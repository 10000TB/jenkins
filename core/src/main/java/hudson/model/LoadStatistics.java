/*
 * The MIT License
 * 
 * Copyright (c) 2004-2009, Sun Microsystems, Inc., Kohsuke Kawaguchi, Seiji Sogabe
 * 
 * Permission is hereby granted, free of charge, to any person obtaining a copy
 * of this software and associated documentation files (the "Software"), to deal
 * in the Software without restriction, including without limitation the rights
 * to use, copy, modify, merge, publish, distribute, sublicense, and/or sell
 * copies of the Software, and to permit persons to whom the Software is
 * furnished to do so, subject to the following conditions:
 * 
 * The above copyright notice and this permission notice shall be included in
 * all copies or substantial portions of the Software.
 * 
 * THE SOFTWARE IS PROVIDED "AS IS", WITHOUT WARRANTY OF ANY KIND, EXPRESS OR
 * IMPLIED, INCLUDING BUT NOT LIMITED TO THE WARRANTIES OF MERCHANTABILITY,
 * FITNESS FOR A PARTICULAR PURPOSE AND NONINFRINGEMENT. IN NO EVENT SHALL THE
 * AUTHORS OR COPYRIGHT HOLDERS BE LIABLE FOR ANY CLAIM, DAMAGES OR OTHER
 * LIABILITY, WHETHER IN AN ACTION OF CONTRACT, TORT OR OTHERWISE, ARISING FROM,
 * OUT OF OR IN CONNECTION WITH THE SOFTWARE OR THE USE OR OTHER DEALINGS IN
 * THE SOFTWARE.
 */
package hudson.model;

import hudson.Extension;
import hudson.model.MultiStageTimeSeries.TimeScale;
import hudson.model.MultiStageTimeSeries.TrendChart;
import hudson.model.queue.SubTask;
import hudson.model.queue.Tasks;
import hudson.util.ColorPalette;
import hudson.util.NoOverlapCategoryAxis;
import jenkins.model.Jenkins;
import org.jfree.chart.ChartFactory;
import org.jfree.chart.JFreeChart;
import org.jfree.chart.axis.CategoryAxis;
import org.jfree.chart.axis.CategoryLabelPositions;
import org.jfree.chart.axis.NumberAxis;
import org.jfree.chart.plot.CategoryPlot;
import org.jfree.chart.plot.PlotOrientation;
import org.jfree.chart.renderer.category.LineAndShapeRenderer;
import org.jfree.data.category.CategoryDataset;
import org.jfree.ui.RectangleInsets;
import org.kohsuke.stapler.QueryParameter;
import org.kohsuke.stapler.export.ExportedBean;
import org.kohsuke.stapler.export.Exported;

import java.awt.*;
import java.io.IOException;
import java.util.List;

/**
 * Utilization statistics for a node or a set of nodes.
 *
 * <h2>Implementation Note</h2>
 * <p>
 * Instances of this class is not capable of updating the statistics itself
 * &mdash; instead, it's done by the {@link LoadStatisticsUpdater} timer.
 * This is more efficient (as it allows us a single pass to update all stats),
 * but it's not clear to me if the loss of autonomy is worth it.
 *
 * @author Kohsuke Kawaguchi
 * @see Label#loadStatistics
 * @see Jenkins#overallLoad
 * @see Jenkins#unlabeledLoad
 */
@ExportedBean
public abstract class LoadStatistics {
    /**
     * Number of busy executors and how it changes over time.
     */
    @Exported
    public final MultiStageTimeSeries busyExecutors;

    /**
     * Number of total executors and how it changes over time.
     */
    @Exported
    public final MultiStageTimeSeries totalExecutors;

    /**
     * Number of {@link hudson.model.Queue.BuildableItem}s that can run on any node in this node set but blocked.
     */
    @Exported
    public final MultiStageTimeSeries queueLength;

    protected LoadStatistics(int initialTotalExecutors, int initialBusyExecutors) {
        this.totalExecutors = new MultiStageTimeSeries(
                Messages._LoadStatistics_Legends_TotalExecutors(), ColorPalette.BLUE, initialTotalExecutors,DECAY);
        this.busyExecutors = new MultiStageTimeSeries(
                Messages._LoadStatistics_Legends_BusyExecutors(), ColorPalette.RED, initialBusyExecutors,DECAY);
        this.queueLength = new MultiStageTimeSeries(
                Messages._LoadStatistics_Legends_QueueLength(),ColorPalette.GREY, 0, DECAY);
    }

    public float getLatestIdleExecutors(TimeScale timeScale) {
        return totalExecutors.pick(timeScale).getLatest() - busyExecutors.pick(timeScale).getLatest();
    }

    /**
     * Computes the # of idle executors right now and obtains the snapshot value.
     */
    public abstract int computeIdleExecutors();

    /**
     * Computes the # of total executors right now and obtains the snapshot value.
     */
    public abstract int computeTotalExecutors();

    /**
     * Computes the # of queue length right now and obtains the snapshot value.
     */
    public abstract int computeQueueLength();

    /**
     * Creates a trend chart.
     */
    public JFreeChart createChart(CategoryDataset ds) {
        final JFreeChart chart = ChartFactory.createLineChart(null, // chart title
                null, // unused
                null, // range axis label
                ds, // data
                PlotOrientation.VERTICAL, // orientation
                true, // include legend
                true, // tooltips
                false // urls
                );

        chart.setBackgroundPaint(Color.white);

        final CategoryPlot plot = chart.getCategoryPlot();
        plot.setBackgroundPaint(Color.WHITE);
        plot.setOutlinePaint(null);
        plot.setRangeGridlinesVisible(true);
        plot.setRangeGridlinePaint(Color.black);

        final LineAndShapeRenderer renderer = (LineAndShapeRenderer) plot.getRenderer();
        renderer.setBaseStroke(new BasicStroke(3));
        configureRenderer(renderer);

        final CategoryAxis domainAxis = new NoOverlapCategoryAxis(null);
        plot.setDomainAxis(domainAxis);
        domainAxis.setCategoryLabelPositions(CategoryLabelPositions.UP_90);
        domainAxis.setLowerMargin(0.0);
        domainAxis.setUpperMargin(0.0);
        domainAxis.setCategoryMargin(0.0);

        final NumberAxis rangeAxis = (NumberAxis) plot.getRangeAxis();
        rangeAxis.setStandardTickUnits(NumberAxis.createIntegerTickUnits());

        // crop extra space around the graph
        plot.setInsets(new RectangleInsets(0, 0, 0, 5.0));

        return chart;
    }

    protected void configureRenderer(LineAndShapeRenderer renderer) {
        renderer.setSeriesPaint(0, ColorPalette.BLUE);  // total
        renderer.setSeriesPaint(1, ColorPalette.RED);   // busy
        renderer.setSeriesPaint(2, ColorPalette.GREY);  // queue
    }

    /**
     * Creates {@link CategoryDataset} which then becomes the basis
     * of the load statistics graph.
     */
    public TrendChart createTrendChart(TimeScale timeScale) {
        return MultiStageTimeSeries.createTrendChart(timeScale,totalExecutors,busyExecutors,queueLength);
    }

    /**
     * Generates the load statistics graph.
     */
    public TrendChart doGraph(@QueryParameter String type) throws IOException {
        return createTrendChart(TimeScale.parse(type));
    }

    public Api getApi() {
        return new Api(this);
    }

    /**
     * Updates {@link #totalExecutors} and {@link #busyExecutors} by using
     * the current snapshot value.
     * 
     * {@link #queueLength} is updated separately via {@link LoadStatisticsUpdater} to
     * improve the efficiency because we are counting this for all {@link LoadStatistics} at once.
     */
    protected void updateExecutorCounts() {
        int t = computeTotalExecutors();
        int i = computeIdleExecutors();
        totalExecutors.update(t);
        busyExecutors.update(t-i);
    }

    /**
     * With 0.90 decay ratio for every 10sec, half reduction is about 1 min.
     */
    public static final float DECAY = Float.parseFloat(System.getProperty(LoadStatistics.class.getName()+".decay","0.9"));
    /**
     * Load statistics clock cycle in milliseconds. Specify a small value for quickly debugging this feature and node provisioning through cloud.
     */
    public static int CLOCK = Integer.getInteger(LoadStatistics.class.getName()+".clock",10*1000);

    /**
     * Periodically update the load statistics average.
     */
    @Extension
    public static class LoadStatisticsUpdater extends PeriodicWork {
        public long getRecurrencePeriod() {
            return CLOCK;
        }

        protected void doRun() {
            Jenkins j = Jenkins.getInstance();
            List<Queue.BuildableItem> bis = j.getQueue().getBuildableItems();

            // update statistics on slaves
            for( Label l : j.getLabels() ) {
                l.loadStatistics.updateExecutorCounts();
                l.loadStatistics.queueLength.update(count(bis, l));
            }

            // update statistics of the entire system
            j.unlabeledLoad.updateExecutorCounts();
            j.unlabeledLoad.queueLength.update(count(bis, null));

            j.overallLoad.updateExecutorCounts();
            j.overallLoad.queueLength.update(bis.size());
        }

        private int count(List<Queue.BuildableItem> bis, Label l) {
            int q=0;
            for (Queue.BuildableItem bi : bis) {
<<<<<<< HEAD
                if(bi.getAssignedLabel()==l)
                    q++;
=======
                for (SubTask st : Tasks.getSubTasksOf(bi.task))
                    if (st.getAssignedLabel()==l)
                        q++;
>>>>>>> 84c76253
            }
            return q;
        }
    }
}<|MERGE_RESOLUTION|>--- conflicted
+++ resolved
@@ -232,14 +232,9 @@
         private int count(List<Queue.BuildableItem> bis, Label l) {
             int q=0;
             for (Queue.BuildableItem bi : bis) {
-<<<<<<< HEAD
-                if(bi.getAssignedLabel()==l)
-                    q++;
-=======
                 for (SubTask st : Tasks.getSubTasksOf(bi.task))
-                    if (st.getAssignedLabel()==l)
+                    if (bi.getAssignedLabelFor(st)==l)
                         q++;
->>>>>>> 84c76253
             }
             return q;
         }

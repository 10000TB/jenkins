--- conflicted
+++ resolved
@@ -27,10 +27,6 @@
 
 import com.jcraft.jzlib.GZIPInputStream;
 import com.jcraft.jzlib.GZIPOutputStream;
-<<<<<<< HEAD
-=======
-import com.sun.jna.Native;
->>>>>>> 11b240c3
 import hudson.Launcher.LocalLauncher;
 import hudson.Launcher.RemoteLauncher;
 import hudson.model.AbstractProject;
@@ -38,10 +34,7 @@
 import hudson.model.Item;
 import hudson.model.TaskListener;
 import hudson.org.apache.tools.tar.TarInputStream;
-<<<<<<< HEAD
 import hudson.os.PosixAPI;
-=======
->>>>>>> 11b240c3
 import hudson.os.PosixException;
 import hudson.remoting.Callable;
 import hudson.remoting.Channel;
@@ -50,17 +43,13 @@
 import hudson.remoting.LocalChannel;
 import hudson.remoting.Pipe;
 import hudson.remoting.RemoteInputStream;
-<<<<<<< HEAD
-=======
 import hudson.remoting.RemoteInputStream.Flag;
->>>>>>> 11b240c3
 import hudson.remoting.RemoteOutputStream;
 import hudson.remoting.VirtualChannel;
 import hudson.remoting.Which;
 import hudson.security.AccessControlled;
 import hudson.util.DaemonThreadFactory;
 import hudson.util.DirScanner;
-<<<<<<< HEAD
 import hudson.util.ExceptionCatchingThreadFactory;
 import hudson.util.FileVisitor;
 import hudson.util.FormValidation;
@@ -71,42 +60,18 @@
 import hudson.util.io.ArchiverFactory;
 import jenkins.model.Jenkins;
 import jenkins.util.ContextResettingExecutorService;
-=======
-import hudson.util.FileVisitor;
-import hudson.util.FormValidation;
-import hudson.util.HeadBufferingStream;
-import hudson.util.IOException2;
-import hudson.util.IOUtils;
-import hudson.util.io.Archiver;
-import hudson.util.io.ArchiverFactory;
-import jenkins.FilePathFilter;
-import jenkins.MasterToSlaveFileCallable;
-import jenkins.SlaveToMasterFileCallable;
-import jenkins.model.Jenkins;
-import jenkins.security.MasterToSlaveCallable;
->>>>>>> 11b240c3
 import jenkins.util.VirtualFile;
 import org.apache.commons.fileupload.FileItem;
 import org.apache.commons.io.input.CountingInputStream;
 import org.apache.tools.ant.DirectoryScanner;
 import org.apache.tools.ant.Project;
-import org.apache.tools.ant.taskdefs.Chmod;
 import org.apache.tools.ant.types.FileSet;
 import org.apache.tools.tar.TarEntry;
 import org.apache.tools.zip.ZipEntry;
 import org.apache.tools.zip.ZipFile;
-<<<<<<< HEAD
 import org.kohsuke.stapler.Stapler;
 
 import javax.annotation.CheckForNull;
-=======
-import org.jenkinsci.remoting.RoleChecker;
-import org.jenkinsci.remoting.RoleSensitive;
-import org.kohsuke.stapler.Stapler;
-
-import javax.annotation.Nonnull;
-import javax.annotation.Nullable;
->>>>>>> 11b240c3
 import java.io.BufferedOutputStream;
 import java.io.File;
 import java.io.FileFilter;
@@ -147,7 +112,6 @@
 
 import static hudson.FilePath.TarCompression.*;
 import static hudson.Util.*;
-<<<<<<< HEAD
 import javax.annotation.Nonnull;
 import javax.annotation.Nullable;
 import jenkins.FilePathFilter;
@@ -156,9 +120,6 @@
 import jenkins.security.MasterToSlaveCallable;
 import org.jenkinsci.remoting.RoleChecker;
 import org.jenkinsci.remoting.RoleSensitive;
-=======
-import static hudson.util.jna.GNUCLibrary.*;
->>>>>>> 11b240c3
         
 /**
  * {@link File} like object with remoting support.
@@ -513,19 +474,6 @@
      * @see #unzipFrom(InputStream)
      */
     public void unzip(final FilePath target) throws IOException, InterruptedException {
-<<<<<<< HEAD
-        target.act(new SecureFileCallable<Void>() {
-
-            public Void invoke(File dir, VirtualChannel channel) throws IOException, InterruptedException {
-                if (FilePath.this.isRemote())
-                    unzip(dir, FilePath.this.read()); // use streams
-                else
-                    unzip(dir, reading(new File(FilePath.this.getRemote()))); // shortcut to local file
-                return null;
-            }
-            private static final long serialVersionUID = 1L;
-        });
-=======
         // TODO: post release, re-unite two branches by introducing FileStreamCallable that resolves InputStream
         if (this.channel!=target.channel) {// local -> remote or remote->local
             final RemoteInputStream in = new RemoteInputStream(read(), Flag.GREEDY);
@@ -549,7 +497,6 @@
                 private static final long serialVersionUID = 1L;
             });
         }
->>>>>>> 11b240c3
     }
 
     /**
@@ -563,15 +510,6 @@
      * @see #untarFrom(InputStream, TarCompression)
      */
     public void untar(final FilePath target, final TarCompression compression) throws IOException, InterruptedException {
-<<<<<<< HEAD
-        target.act(new SecureFileCallable<Void>() {
-            public Void invoke(File dir, VirtualChannel channel) throws IOException, InterruptedException {
-                readFromTar(FilePath.this.getName(),dir,compression.extract(FilePath.this.read()));
-                return null;
-            }
-            private static final long serialVersionUID = 1L;
-        });
-=======
         // TODO: post release, re-unite two branches by introducing FileStreamCallable that resolves InputStream
         if (this.channel!=target.channel) {// local -> remote or remote->local
             final RemoteInputStream in = new RemoteInputStream(read(), Flag.GREEDY);
@@ -592,7 +530,6 @@
                 private static final long serialVersionUID = 1L;
             });
         }
->>>>>>> 11b240c3
     }
 
     /**
@@ -642,7 +579,6 @@
                     File p = f.getParentFile();
                     if (p != null) {
                         mkdirs(p);
-<<<<<<< HEAD
                     }
                     InputStream input = zip.getInputStream(e);
                     try {
@@ -650,10 +586,6 @@
                     } finally {
                         input.close();
                     }
-=======
-                    }
-                    IOUtils.copy(zip.getInputStream(e), writing(f));
->>>>>>> 11b240c3
                     try {
                         FilePath target = new FilePath(f);
                         int mode = e.getUnixMode();
@@ -1039,11 +971,7 @@
                 throw e;    // pass through so that the caller can catch it as AbortException
             } catch (IOException e) {
                 // wrap it into a new IOException so that we get the caller's stack trace as well.
-<<<<<<< HEAD
-                throw new IOException("remote file operation failed: "+remote+" at "+channel,e);
-=======
                 throw new IOException("remote file operation failed: " + remote + " at " + channel + ": " + e, e);
->>>>>>> 11b240c3
             }
         } else {
             // the file is on the local machine.
@@ -1579,7 +1507,6 @@
             private static final long serialVersionUID = 1L;
             public Long invoke(File f, VirtualChannel channel) throws IOException {
                 return stating(f).length();
-<<<<<<< HEAD
             }
         });
     }
@@ -1619,8 +1546,6 @@
             private static final long serialVersionUID = 1L;
             @Override public Long invoke(File f, VirtualChannel channel) throws IOException {
                 return f.getUsableSpace();
-=======
->>>>>>> 11b240c3
             }
         });
     }
@@ -1820,12 +1745,8 @@
                 try {
                     fis = new FileInputStream(reading(f));
                     Util.copyStream(fis, p.getOut());
-<<<<<<< HEAD
-                    return null;
-=======
                 } catch (Exception x) {
                     p.error(x);
->>>>>>> 11b240c3
                 } finally {
                     org.apache.commons.io.IOUtils.closeQuietly(fis);
                     org.apache.commons.io.IOUtils.closeQuietly(p.getOut());
@@ -1956,20 +1877,12 @@
 
                 File t = new File(target.getRemote());
                 
-<<<<<<< HEAD
                 for(File child : reading(tmp).listFiles()) {
-=======
-                for(File child : reading(f).listFiles()) {
->>>>>>> 11b240c3
                     File target = new File(t, child.getName());
                     if(!stating(child).renameTo(creating(target)))
                         throw new IOException("Failed to rename "+child+" to "+target);
                 }
-<<<<<<< HEAD
                 deleting(tmp).delete();
-=======
-                deleting(f).delete();
->>>>>>> 11b240c3
                 return null;
             }
         });
@@ -2053,6 +1966,21 @@
      */
     private void _syncIO() throws InterruptedException {
         channel.syncLocalIO();
+    }
+
+    /**
+     * Remoting interface used for {@link FilePath#copyRecursiveTo(String, FilePath)}.
+     *
+     * TODO: this might not be the most efficient way to do the copy.
+     */
+    interface RemoteCopier {
+        /**
+         * @param fileName
+         *      relative path name to the output file. Path separator must be '/'.
+         */
+        void open(String fileName) throws IOException;
+        void write(byte[] buf, int len) throws IOException;
+        void close() throws IOException;
     }
 
     /**
@@ -2121,11 +2049,7 @@
                         public void visit(File f, String relativePath) throws IOException {
                             if (f.isFile()) {
                                 File target = new File(dest, relativePath);
-<<<<<<< HEAD
                                 mkdirsE(target.getParentFile());
-=======
-                                mkdirs(target.getParentFile());
->>>>>>> 11b240c3
                                 Util.copyFile(f, writing(target));
                                 count.incrementAndGet();
                             }
@@ -2139,10 +2063,7 @@
                         @Override
                         public void visitSymlink(File link, String target, String relativePath) throws IOException {
                             try {
-<<<<<<< HEAD
                                 mkdirsE(new File(dest, relativePath).getParentFile());
-=======
->>>>>>> 11b240c3
                                 writing(new File(dest, target));
                                 Util.createSymlink(dest, target, relativePath, TaskListener.NULL);
                             } catch (InterruptedException x) {
@@ -2758,7 +2679,6 @@
         }
     }
 
-<<<<<<< HEAD
     private static final ExecutorService threadPoolForRemoting = new ContextResettingExecutorService(
             Executors.newCachedThreadPool(
                     new ExceptionCatchingThreadFactory(
@@ -2767,8 +2687,6 @@
 
     public static final LocalChannel localChannel = new LocalChannel(threadPoolForRemoting);
 
-=======
->>>>>>> 11b240c3
     private @Nonnull FilePathFilter filterNonNull() {
         return filter!=null ? filter : FilePathFilter.EMPTY;
     }
@@ -2792,7 +2710,6 @@
                 filter.read(link);
                 v.visitSymlink(link, target, relativePath);
             }
-<<<<<<< HEAD
 
             @Override
             public boolean understandsSymlink() {
@@ -2801,23 +2718,12 @@
         };
     }
 
-=======
-
-            @Override
-            public boolean understandsSymlink() {
-                return v.understandsSymlink();
-            }
-        };
-    }
-
->>>>>>> 11b240c3
     /**
      * Pass through 'f' after ensuring that we can read that file.
      */
     private File reading(File f) {
         filterNonNull().read(f);
         return f;
-<<<<<<< HEAD
     }
 
     /**
@@ -2829,19 +2735,6 @@
     }
 
     /**
-=======
-    }
-
-    /**
-     * Pass through 'f' after ensuring that we can access the file attributes.
-     */
-    private File stating(File f) {
-        filterNonNull().stat(f);
-        return f;
-    }
-
-    /**
->>>>>>> 11b240c3
      * Pass through 'f' after ensuring that we can create that file/dir.
      */
     private File creating(File f) {
@@ -2868,17 +2761,12 @@
         return f;
     }
 
-<<<<<<< HEAD
-=======
-
->>>>>>> 11b240c3
     private boolean mkdirs(File dir) {
         if (dir.exists())   return false;
 
         filterNonNull().mkdirs(dir);
         return dir.mkdirs();
     }
-<<<<<<< HEAD
 
     private File mkdirsE(File dir) throws IOException {
         if (dir.exists()) {
@@ -2887,6 +2775,4 @@
         filterNonNull().mkdirs(dir);
         return IOUtils.mkdirs(dir);
     }
-=======
->>>>>>> 11b240c3
 }
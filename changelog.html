<!DOCTYPE HTML PUBLIC "-//W3C//DTD HTML 4.01 Transitional//EN" "http://www.w3.org/TR/html4/loose.dtd">
<html>
<!--

We record noteworthy changes in this file, which then becomes http://jenkins-ci.org/changelog

Some tips:

- Record your changes between "TRUNK-BEGIN" and "TRUNK-END".
  (except in rare cases when you are making changes in the RC branch,
   in which case it goes to the rc section)

- There are four CSS classes to denote the kind of changes.
  "rfe" for enhancement and "bug" for bug fixes,
  plus "major" to indicate major RFE/bugfix.

- Link to bugs in the issue tracker, e-mail thread in the archive, and so on if you can.

-->
<head>
  <meta http-equiv="Content-Type" content="text/html;charset=utf-8">
  <title>Changelog</title>
  <link rel="stylesheet" TYPE="text/css" href="changelog.css">
<!--[if IE]>
<style type="text/css">div.rate-offset { bottom: 0.2em !important; left: 5em !important; }</style>
<![endif]-->
  <script type="text/javascript" src="/rate/rate.js"></script>
</head>
<body>
<div align="right">Legend:
    <span class="iconlegend">
        <img src="images/rfe2.gif" alt="major RFE">major enhancement <img src="images/rfe.gif" alt="RFE">enhancement
        <img src="images/bug2.gif" alt="major bug">major bug fix     <img src="images/bug.gif" alt="bug">bug fix
    </span><span style="visibility:hidden">xxxxx</span>
</div>

<div id="ratings" style="display:none; font-size:120%;
     border:1px solid black; background-color:#eee; padding:0.5em; margin-bottom:1em">
Help other Jenkins users by letting the community know which releases you've used,
and whether they had any significant issues. <br>
Legend: <br>
 <img src="http://ci.jenkins-ci.org/images/16x16/health-80plus.gif" width="16" height="16"
  alt="Sunny"> = I use it on my production site without major issues. <br>
 <img src="http://ci.jenkins-ci.org/images/16x16/health-40to59.gif" width="16" height="16"
  alt="Cloudy"> = I don't recommend it. <br>
 <img src="http://ci.jenkins-ci.org/images/16x16/health-00to19.gif" width="16" height="16"
  alt="Lightning"> = I tried it but rolled back to a previous version. <br>
View ratings below, and click one of the icons next to your version to provide your input.
</div>

<a href="" onClick="document.getElementById('trunk').style.display=document.getElementById('rc').style.display='block';return false">
Upcoming changes</a>
<a href="" style="padding-left:3em" onClick="return loaddata(this)">Community ratings</a>

<!-- Record your changes in the trunk here. -->
<div id="trunk" style="display:none"><!--=TRUNK-BEGIN=-->
<ul class=image>
  <li class=rfe>
    Command line now supports "--sessionTimeout" option for controlling session timeout
  <li class=bug>
    Form validation methods weren't getting triggered when one of its dependency controls change.
    (<a href="https://issues.jenkins-ci.org/browse/JENKINS-19124">issue 19124</a>)
  <li class=bug>
<<<<<<< HEAD
    When POST is required for some HTTP operation but GET was used, the response should have status code 405.
    (<a href="https://issues.jenkins-ci.org/browse/JENKINS-16918">issue 16918</a>)
=======
    Correct help text of Label field in automatic installation of tools in global configuration.
    (<a href="https://issues.jenkins-ci.org/browse/JENKINS-19091">issue 19091</a>)
  
>>>>>>> dfa9c4f3
</ul>
</div><!--=TRUNK-END=-->

<!-- these changes are controlled by the release process. DO NOT MODIFY -->
<div id="rc" style="display:none;"><!--=BEGIN=-->
<h3><a name=v1.527>What's new in 1.527</a> <!--=DATE=--></h3>
<ul class=image>
  <li class=bug>
    Fixed <tt>NoSuchFieldError: triggers</tt> with older Maven plugin
    (<a href="https://issues.jenkins-ci.org/browse/JENKINS-18677">issue 18677</a>)
  <li class=rfe>
    Added bytecode transformation driven compatibility ensurance mechanism
    (<a href="https://groups.google.com/forum/#!topic/jenkinsci-dev/7qCClb36njo">discussion</a>)
  <li class=rfe>
    Improve search to locate items inside folders.
    (<a href="https://github.com/jenkinsci/jenkins/pull/848">pull request 848</a>)
    (<a href="https://github.com/jenkinsci/jenkins/pull/893">pull request 893</a>)
  <li class=bug>
    Windows path separators not correctly escaped in Maven properties configuration.
    (<a href="https://issues.jenkins-ci.org/browse/JENKINS-10539">issue 10539</a>)
  <li class=rfe>
    Improved <tt>EnvironmentContributor</tt> to support project-level insertion.
    (<a href="https://issues.jenkins-ci.org/browse/JENKINS-19042">issue 19042</a>)
</ul>
</div><!--=END=-->
<h3><a name=v1.526>What's new in 1.526</a> (2013/08/05)</h3>
<ul class=image>
  <li class=rfe>
    Report an user friendly error page if a deletion of a build fails.
    (<a href="https://github.com/jenkinsci/jenkins/pull/827">pull request 827</a>)
  <li class=bug>
    Maven build failure wasn't describing errors like Maven CLI does.
    (<a href="https://issues.jenkins-ci.org/browse/JENKINS-15025">issue 15025</a>)
  <li class=bug>
    <code>MavenModuleSetBuild.getResult</code> is expensive.
    (<a href="https://issues.jenkins-ci.org/browse/JENKINS-18895">issue 18895</a>)
  <li class=bug>
    Revisited fix to be compatible for plugins.
    (<a href="https://issues.jenkins-ci.org/browse/JENKINS-18119">issue 18119</a>)
  <li class=bug>
    Ensuring <code>/log/all</code> shows only <code>INFO</code> and above messages, even if custom loggers display <code>FINE</code> or below.
    (<a href="https://issues.jenkins-ci.org/browse/JENKINS-18959">issue 18959</a>)
  <li class=rfe>
    Added a new monitor that detects and fixse out-of-order builds records.
    (<a href="https://issues.jenkins-ci.org/browse/JENKINS-18289">issue 18289</a>)
  <li class=rfe>
    Can't build using maven 3.1.0
    (<a href="https://issues.jenkins-ci.org/browse/JENKINS-15935">issue 15935</a>)
  <li class=bug>
    Fixed Winstone+mod_proxy_ajp+SSL combo issue.
    (<a href="https://issues.jenkins-ci.org/browse/JENKINS-5753">issue 5753</a>)
  <li class=bug>
    <code>JENKINS_DEBUG_LEVEL</code> misinterpreted by Winstone, causing excessive logging.
    (<a href="https://issues.jenkins-ci.org/browse/JENKINS-18701">issue 18701</a>)
  <li class='major bug'>
    Since 1.520, Jenkins requires Java 6 or later, breaking Maven builds set to use JDK 5. Now falls back to JVM of slave agent but sets compile/test flags to use defined JDK.
    (<a href="https://issues.jenkins-ci.org/browse/JENKINS-18403">issue 18403</a>)
  <li class='major bug'>
    Since 1.517, Maven projects using Maven 2 could not build projects using extensions depending on Apache Commons Codec.
    (<a href="https://issues.jenkins-ci.org/browse/JENKINS-18178">issue 18178</a>)
  <li class=bug>
    Test harness was packing copies of Maven into plugin archives under some conditions.
    (<a href="https://issues.jenkins-ci.org/browse/JENKINS-18918">issue 18918</a>)
  <li class=bug>
    Provided maven settings.xml in maven builder is lost.
    (<a href="https://issues.jenkins-ci.org/browse/JENKINS-15976">issue 15976</a>)
  <li class=bug>
    Exception when running polling with a Maven installation not defined on master.
    (<a href="https://issues.jenkins-ci.org/browse/JENKINS-18898">issue 18898</a>)
  <li class=bug>
    Since 1.477 GET on <code>/view/…/config.xml</code> included a spurious wrapper element.
    (<a href="https://issues.jenkins-ci.org/browse/JENKINS-17302">issue 17302</a>)
  <li class=rfe>
    Clearer display of log messages: chronological order, and coloration of repeated vs. fresh metadata (date, log level, log source).
  <li class=bug>
    Fixed a regression that broke some plugins' form validation
    (<a href="https://issues.jenkins-ci.org/browse/JENKINS-18776">issue 18776</a>)
  <li class=bug>
    People View does Not Populate if JQuery plugin enabled.
    (<a href="https://issues.jenkins-ci.org/browse/JENKINS-18641">issue 18641</a>)
</ul>
<h3><a name=v1.525>What's new in 1.525</a> (2013/07/29)</h3>
<p>Same as 1.524; botched release.</p>
<h3><a name=v1.524>What's new in 1.524</a> (2013/07/23)</h3>
<ul class=image>
  <li class=bug>
    Clock Difference broken on Manage Nodes page
    (<a href="https://issues.jenkins-ci.org/browse/JENKINS-18671">issue 18671</a>)
  <li class=bug>
    Fixed another possible cause of an NPE from MatrixConfiguration.newBuild.
    (<a href="https://issues.jenkins-ci.org/browse/JENKINS-17728">issue 17728</a>)
  <li class=bug>
    NPE in MavenFingerprinter.getArtifactRepositoryMaven21.
    (<a href="https://issues.jenkins-ci.org/browse/JENKINS-18441">issue 18441</a>)
  <li class=rfe>
    More reliability improvement in remote slave reconnection.
</ul>
<h3><a name=v1.523>What's new in 1.523</a> (2013/07/14)</h3>
<ul class=image>
  <li class=bug>
    Fixed: claiming of tests doesn't work in Maven jobs (claim-plugin)
     (<a href="https://issues.jenkins-ci.org/browse/JENKINS-14585">issue 14585</a>)
</ul>
<h3><a name=v1.522>What's new in 1.522</a> (2013/07/06)</h3>
<ul class=image>
  <li class=bug>
    Fixed a regression in the config form with some plugins
    (<a href="https://issues.jenkins-ci.org/browse/JENKINS-18585">issue 18585</a>)
  <li class=bug>
    Fixed a dead lock in the <tt>Project</tt> class and improved the signature of the persisted XML form a bit.
    (<a href="https://issues.jenkins-ci.org/browse/JENKINS-18589">issue 18589</a>)
  <li class=bug>
    Improved memory efficiency in parsing test reports with large stdio output files.
    (<a href="https://issues.jenkins-ci.org/browse/JENKINS-15382">issue 15382</a>)
  <li class=rfe>
    Node monitoring now happens concurrently across all the slaves, so it'll be affected less by problematic slaves.
    (<a href="https://issues.jenkins-ci.org/browse/JENKINS-18438">issue 18438</a>)
  <li class=bug>
    Deadlock during Maven builds Parsing POM step
    (<a href="https://issues.jenkins-ci.org/browse/JENKINS-15846">issue 15846</a>)
  <li class=bug>
    If every node is restricted to tied jobs only, Matrix build jobs can never start.
</ul>
<h3><a name=v1.521>What's new in 1.521</a> (2013/07/02)</h3>
<ul class=image>
  <li class=bug>
    Build with parameters returns empty web page
    (<a href="https://issues.jenkins-ci.org/browse/JENKINS-18425">issue 18425</a>)
  <li class=bug>
    Access denied error results in ERR_CONTENT_DECODING_FAILED on most browsers, masking the root cause.
    (<a href="https://issues.jenkins-ci.org/browse/JENKINS-15437">issue 15437</a>)
  <li class=bug>
    Fixed the master/slave handshake problem when a slave runs on non-ASCII compatible encoding (such as EBCDIC.)
  <li class=rfe>
    Added a diagnosis for <tt>StreamCorruptedException</tt> problem
    (<a href="https://issues.jenkins-ci.org/browse/JENKINS-8856">issue 8856</a>)
  <li class=rfe>
    Matrix project's parent can be now tied to labels/slaves.
    (<a href="https://issues.jenkins-ci.org/browse/JENKINS-7825">issue 7825</a>)
  <li class=bug>
    Clean up fingerprint records that correspond to the deleted build recods
    (<a href="https://issues.jenkins-ci.org/browse/JENKINS-18417">issue 18417</a>)
  <li class=bug>
    Fixed "Comparison method violates its general contract" error in BuildTrigger.execute
    (<a href="https://issues.jenkins-ci.org/browse/JENKINS-17247">issue 17247</a>)
  <li class=bug>
    Edited description wasn't reflected when pressing the "Apply" button.
    (<a href="https://issues.jenkins-ci.org/browse/JENKINS-18436">issue 18436</a>)
  <li class=bug>
    Fixed a regression in remoting since 1.519 that caused FindBugs plugins to break.
    (<a href="https://issues.jenkins-ci.org/browse/JENKINS-18349">issue 18349</a>,
     <a href="https://issues.jenkins-ci.org/browse/JENKINS-18405">issue 18405</a>)
  <li class=rfe>
    Revisited the extension point added in 1.519 that adds custom plexus components.
</ul>
<h3><a name=v1.520>What's new in 1.520</a> (2013/06/25)</h3>
<ul class=image>
  <li class=bug>
    Slave launch thread should have the background activity credential.
    (<a href="https://issues.jenkins-ci.org/browse/JENKINS-15578">issue 15578</a>)
  <li class=bug>
    “Build Now” link did not work for multijobs.
    (<a href="https://issues.jenkins-ci.org/browse/JENKINS-16974">issue 16974</a>)
  <li class=bug>
    Unix vs. Windows mode not correctly retained for command launchers under some conditions.
    (<a href="https://issues.jenkins-ci.org/browse/JENKINS-18368">issue 18368</a>)
  <li class=bug>
    Edit views with non-ASCII names did not work since 1.500.
    (<a href="https://issues.jenkins-ci.org/browse/JENKINS-18373">issue 18373</a>)
  <li class='major bug'>
    Fixed API incompatibility since 1.489.
    (<a href="https://issues.jenkins-ci.org/browse/JENKINS-18356">issue 18356</a>)
  <li class=bug>
    “Projects tied to slave” shows unrelated Maven module jobs.
    (<a href="https://issues.jenkins-ci.org/browse/JENKINS-17451">issue 17451</a>)
  <li class=bug>
    Fixed file descriptor leak in fingerprint computation.
    (<a href="https://issues.jenkins-ci.org/browse/JENKINS-18351">issue 18351</a>)
  <li class=bug>
    Test history was not shown if suite name was part of the test name.
    (<a href="https://issues.jenkins-ci.org/browse/JENKINS-15380">issue 15380</a>)
  <li class=rfe>
    Added a new extension point to monitor the flow of stuff in the queue.
  <li class=rfe>
    Added a new extension point to monitor the provisioning of nodes from clouds.
    (<a href="https://github.com/jenkinsci/jenkins/pull/819">pull request 819</a>)
  <li class=rfe>
    Possible to create a custom <code>AbstractDiskSpaceMonitor</code>.
  <li class=rfe>
    Executors running the builds can be now a subject of access control.
    (<a href="https://issues.jenkins-ci.org/browse/JENKINS-18285">issue 18285</a>)
  <li class='major rfe'>
    Core started relying on Java 1.6 as per the agreement in the dev list.
    If you have a serious objection against it, please let us know
    before we really start relying on 1.6 features.
  <li class='major bug'>
    Some actions confirmed by dialog were not working when CSRF crumbs were enabled.
    (<a href="https://issues.jenkins-ci.org/browse/JENKINS-17977">issue 17977</a>)
    (<a href="https://issues.jenkins-ci.org/browse/JENKINS-18032">issue 18032</a>)
  <li class=rfe>
    CLI list-jobs command should list all nested jobs.
    (<a href="https://github.com/jenkinsci/jenkins/pull/793">pull request 793</a>)
  <li class=rfe>
    Provide a mechanism to differentiate between node properties that are applicable
    to the master node only and node properties that can be applied to all nodes
    (<a href="https://issues.jenkins-ci.org/browse/JENKINS-18381">issue 18381</a>)
  <li class=bug>
    Maven module links in the module list page are broken.
    (<a href="https://issues.jenkins-ci.org/browse/JENKINS-17713">issue 17713</a>)
  <li class='major bug'>
    100% CPU pegging in <tt>Deflator.deflateBytes</tt>
    (<a href="https://issues.jenkins-ci.org/browse/JENKINS-14362">issue 14362</a>)
</ul>
<h3><a name=v1.519>What's new in 1.519</a> (2013/06/17)</h3>
<ul class=image>
  <li class='major bug'>
    Log cluttered with irrelevant warnings about build timestamps when running on Windows on Java 6.
    (<a href="https://issues.jenkins-ci.org/browse/JENKINS-15587">issue 15587</a>)
  <li class='major bug'>
    Fingerprint action deserialization problem fixed.
    (<a href="https://issues.jenkins-ci.org/browse/JENKINS-17125">issue 17125</a>)
  <li class='rfe'>
    Updating the master computer's configuration from the slave list UI had no immediate effect.
    (<a href="https://issues.jenkins-ci.org/browse/JENKINS-17276">issue 17276</a>)
  <li class='rfe'>
    Improved the tracking of queued jobs and their eventual builds in the REST API.
  <li class='rfe'>
    Configured log recorders can now pick up messages logged from slaves.
    (<a href="https://issues.jenkins-ci.org/browse/JENKINS-18274">issue 18274</a>)
  <li class='rfe'>
    Added a new extension point to contribute custom plexus components into Maven for the maven project type.
  <li class='major rfe'>
    Remoting classloader performance improvement upon reconnection to the same slave.
    (<a href="https://issues.jenkins-ci.org/browse/JENKINS-15120">issue 15120</a>)
</ul>
<h3><a name=v1.518>What's new in 1.518</a> (2013/06/11)</h3>
<ul class=image>
  <li class=bug>
    NPE in <code>DefaultMatrixExecutionStrategyImpl.waitForCompletion</code>.
    (<a href="https://issues.jenkins-ci.org/browse/JENKINS-18024">issue 18024</a>)
  <li class=bug>
    Optimizations in fingerprint recording.
    (<a href="https://issues.jenkins-ci.org/browse/JENKINS-16301">issue 16301</a>)
  <li class=bug>
    Using JNR-POSIX rather than JNA-POSIX for better platform support.
    (<a href="https://issues.jenkins-ci.org/browse/JENKINS-14351">issue 14351</a>)
  <li class='major bug'>
    Errors searching build records when builds were misordered.
    (<a href="https://issues.jenkins-ci.org/browse/JENKINS-15652">issue 15652</a>)
  <li class='major bug'>
    Finding the last failed build for a job (e.g. from a view column) broke lazy loading.
    (<a href="https://issues.jenkins-ci.org/browse/JENKINS-16023">issue 16023</a>)
  <li class=bug>
    Do not fail startup in case <code>ListView.includeRegex</code> was syntactically malformed.
  <li class=bug>
    CSS stylesheets misrendered in Chrome due to caching.
    (<a href="https://issues.jenkins-ci.org/browse/JENKINS-17684">issue 17684</a>)
  <li class=bug>
    User icon in People broken if Jenkins root URL unconfigured.
    (<a href="https://issues.jenkins-ci.org/browse/JENKINS-18118">issue 18118</a>)
  <li class=bug>
    Progress bar sometimes broken in People.
    (<a href="https://issues.jenkins-ci.org/browse/JENKINS-18119">issue 18119</a>)
</ul>
<h3><a name=v1.517>What's new in 1.517</a> (2013/06/02)</h3>
<ul class=image>
  <li class=rfe>
    Enable word breaking in potentially long strings like job names.
    (<a href="https://issues.jenkins-ci.org/browse/JENKINS-17030">issue 17030</a>)
  <li class=rfe>
    Allow filtering of the Run parameter build list by result.
    (<a href="https://issues.jenkins-ci.org/browse/JENKINS-7280">issue 7280</a>)
  <li class=rfe>
    Add support for scalatest-maven-plugin.
    (<a href="https://issues.jenkins-ci.org/browse/JENKINS-18086">issue 18086</a>)
  <li class=bug>
    When copying a folder, the display names of contained jobs were gratuitously cleared.
    (<a href="https://issues.jenkins-ci.org/browse/JENKINS-18074">issue 18074</a>)
  <li class=bug>
    “Recurse in subfolders” option for list views produced exceptions when used with native Maven projects.
    (<a href="https://issues.jenkins-ci.org/browse/JENKINS-18025">issue 18025</a>)
  <li class=bug>
    Using proper directory separator character for permalinks on Windows.
    (<a href="https://issues.jenkins-ci.org/browse/JENKINS-17681">issue 17681</a>)
  <li class="bug">
    Use markup formater to display parameter description.
    (<a href="https://issues.jenkins-ci.org/browse/JENKINS-18427">issue 18427</a>)
  </li>
</ul>
<h3><a name=v1.516>What's new in 1.516</a> (2013/05/27)</h3>
<ul class=image>
  <li class=bug>
    NPE from <code>Run.getDynamic</code>.
    (<a href="https://issues.jenkins-ci.org/browse/JENKINS-17935">issue 17935</a>)
  <li class=bug>
    Should be able to collect all log records at a given level using a blank logger name.
    (<a href="https://issues.jenkins-ci.org/browse/JENKINS-17983">issue 17983</a>)
  <li class=bug>
    Reworked Upload Plugin gesture to work more like installation from an update center, and in particular to support dynamic load.
    (<a href="https://issues.jenkins-ci.org/browse/JENKINS-16652">issue 16652</a>)
  <li class=bug>
    Errors in <code>init.groovy</code> halted startup; changed to just log a warning.
    (<a href="https://issues.jenkins-ci.org/browse/JENKINS-17933">issue 17933</a>)
</ul>
<h3><a name=v1.515>What's new in 1.515</a> (2013/05/18)</h3>
<ul class=image>
  <li class=rfe>
    Windows services now auto-restart in case of abnormal process termination.
  <li class=rfe>
    &lt;f:dropdownDescriptorSelector> does not allow defaulting to specifig instance
     (<a href="https://issues.jenkins-ci.org/browse/JENKINS-17858">issue 17858</a>)
  <li class=rfe>
    mark maven settings / global settings as default for new jobs
     (<a href="https://issues.jenkins-ci.org/browse/JENKINS-17723">issue 17723</a>)
  <li class=bug>
    Display Name is not shown.
     (<a href="https://issues.jenkins-ci.org/browse/JENKINS-17715">issue 17715</a>)
  <li class='major bug'>
    Symlink handling problem with build permalinks on Windows.
    (<a href="https://issues.jenkins-ci.org/browse/JENKINS-17681">issue 17681</a>)
  <li class=bug>
    List views missing a required field were unloadable.
    (<a href="https://issues.jenkins-ci.org/browse/JENKINS-15309">issue 15309</a>)
  <li class=bug>
    Maven module artifacts were not being deleted by the log rotator.
    (<a href="https://issues.jenkins-ci.org/browse/JENKINS-17508">issue 17508</a>)
  <li class='major bug'>
    Properly find parent POMs when fingerprinting a Maven project.
    (<a href="https://issues.jenkins-ci.org/browse/JENKINS-17775">issue 17775</a>)
  <li class=rfe>
    Allow the combination filter to accept parameter values.
    (<a href="https://issues.jenkins-ci.org/browse/JENKINS-7285">issue 7285</a>)
  <li class=rfe>
    Extension point to transform test names (for use with alternative JVM languages).
    (<a href="https://issues.jenkins-ci.org/browse/JENKINS-17478">issue 17478</a>)
</ul>
<h3><a name=v1.514>What's new in 1.514</a> (2013/05/01)</h3>
<ul class=image>
  <li class=rfe>
    Added a new <tt>set-build-parameter</tt> command that can update a build variable from within a build.
  <li class=rfe>
    Can use <code>-Dhudson.udp=-1</code> to disable UDP broadcast without showing an ugly exception.
  <li class=bug>
    Third-party license display for core was broken since 1.506.
    (<a href="https://issues.jenkins-ci.org/browse/JENKINS-17724">issue 17724</a>)
  <li class='major bug'>
    Mitigation of exception from fingerprinting in a Maven project when a parent POM could not be located.
    (<a href="https://issues.jenkins-ci.org/browse/JENKINS-17775">issue 17775</a>)
  <li class=bug>
    NPE from <code>MatrixConfiguration.newBuild</code>.
    (<a href="https://issues.jenkins-ci.org/browse/JENKINS-17728">issue 17728</a>)
  <li class='major bug'>
    NPE configuring Copy Artifact with Maven jobs.
    (<a href="https://issues.jenkins-ci.org/browse/JENKINS-17402">issue 17402</a>)
  <li class=rfe>
    <code>/about</code> now links to license information for plugins as well.
  <li class=rfe>
    Updated bundled plugins.
</ul>
<h3><a name=v1.513>What's new in 1.513</a> (2013/04/28)</h3>
<ul class=image>
  <li class=rfe>
    Slave status monitor page shows when the data is last obtained
  <li class=rfe>
    Delete button to highlight what it is going to delete.
  <li class=bug>
    <code>StringIndexOutOfBoundsException</code> in <code>PackageResult.findCorrespondingResult</code>.
    (<a href="https://issues.jenkins-ci.org/browse/JENKINS-17721">issue 17721</a>)
  <li class=rfe>
    Breadcrumb is reworked to show descendants to provide additional navigational shortcuts.
    (<a href="https://wiki.jenkins-ci.org/display/JENKINS/FOSDEM+UI+Enhancement+discussion+notes+2013">discussion</a>)
  <li class=bug>
    <code>hpi:run</code> did not work for bundled plugins.
    (<a href="https://issues.jenkins-ci.org/browse/JENKINS-18352">issue 18352</a>)
  <li class=bug>
    Fixed CSRF vulnerabilities
    (SECURITY-63,SECURITY-69)
  <li class=bug>
    Fixed an XSS vulnerability via stylesheet
    (SECURITY-67)
  <li class=bug>
    Fixed an XSS vulnerability to copy arbitrary text into clipboard
    (SECURITY-71/CVE-2013-1808)
</ul>
<h3><a name=v1.512>What's new in 1.512</a> (2013/04/21)</h3>
<ul class=image>
  <li class=rfe>
    Views can now include jobs located within folders.
    (<a href="https://github.com/jenkinsci/jenkins/pull/757">pull 757</a>)
  <li class=rfe>
    Added confirmation dialog before reloading configuration from disk.
    (<a href="https://issues.jenkins-ci.org/browse/JENKINS-15340">issue 15340</a>)
  <li class=rfe>
    Switched confirmation before deleting jobs or wiping out workspace to a dialog.
  <li class=rfe>
    Different text than “Build Now”  for parameterized jobs.
    (<a href="https://issues.jenkins-ci.org/browse/JENKINS-10738">issue 10738</a>)
  <li class=rfe>
    Check the view name with ajax.
  <li class=bug>
    “Build Now” context menu item broken for parameterized jobs.
    (<a href="https://issues.jenkins-ci.org/browse/JENKINS-17110">issue 17110</a>)
  <li class=bug>
    Incorrect redirection after delete of job in folder in view.
    (<a href="https://issues.jenkins-ci.org/browse/JENKINS-17575">issue 17575</a>)
  <li class=bug>
    ”My Views" links leads to 404 Not Found.
    (<a href="https://issues.jenkins-ci.org/browse/JENKINS-17317">issue 17317</a>)
  <li class=bug>
    Quoting Issue with JDK Installer with Windows Installer. 
    (<a href="https://issues.jenkins-ci.org/browse/JENKINS-5408">issue 5408</a>)
  <li class=bug>
    Restored compatibility in <code>ArtifactArchiver</code> signature; broken in 1.509 and could affect plugins.
    (<a href="https://issues.jenkins-ci.org/browse/JENKINS-17637">issue 17637</a>)
  <li class=bug>
    Fixed a bug in the logic that hides context menu anchor 'v'
    (<a href="https://issues.jenkins-ci.org/browse/JENKINS-13995">issue 13995</a>)
</ul>
<h3><a name=v1.511>What's new in 1.511</a> (2013/04/14)</h3>
<ul class=image>
  <li class=bug>
    JUnit result archiver should only fail builds if there are really no results - i.e. also no skipped tests.
    (<a href="https://issues.jenkins-ci.org/browse/JENKINS-7970">issue 7970</a>)
  <li class='major bug'>
      <code>NullPointerException</code> related to lazy loading when loading some builds using fingerprinting.
    (<a href="https://issues.jenkins-ci.org/browse/JENKINS-16845">issue 16845</a>)
  <li class=rfe>
    Better display of parameters in queue items.
    (<a href="https://issues.jenkins-ci.org/browse/JENKINS-17454">issue 17454</a>)
  <li class='bug'>
    sort order of plugin list is not working by default.
    (<a href="https://issues.jenkins-ci.org/browse/JENKINS-17039">issue 17039</a>)
</ul>
<h3><a name=v1.510>What's new in 1.510</a> (2013/04/06)</h3>
<ul class=image>
  <li class=bug>
    <tt>UnsatisfiedLinkError</tt> on <tt>CreateSymbolicLinkw</tt> on Windows XP.
    (<a href="https://issues.jenkins-ci.org/browse/JENKINS-17343">issue 17343</a>)
  <li class=bug>
    Flyweight tasks should execute on the master if there's no static
    executors available.
    (<a href="https://issues.jenkins-ci.org/browse/JENKINS-7291">issue 7291</a>)
  <li class='major bug'>
    Download tool installations directly from the slave when possible, since this is much faster than going through the master.
    (<a href="https://issues.jenkins-ci.org/browse/JENKINS-17330">issue 17330</a>)
  <li class=bug>
    Improved UI for implicitly locked builds.
    (<a href="https://issues.jenkins-ci.org/browse/JENKINS-10197">issue 10197</a>)
  <li class=bug>
    Incorrect URL computation broke context menu for computers with spaces in their names.
    (<a href="https://issues.jenkins-ci.org/browse/JENKINS-18236">issue 18236</a>)
  <li class=rfe>
    Promote the use of 'H' in cron.
    (<a href="https://issues.jenkins-ci.org/browse/JENKINS-17311">issue 17311</a>)
  <li class='major rfe'>
    Context menu no longer automatically pops up
    (<a href="https://issues.jenkins-ci.org/browse/JENKINS-13995">issue 13995</a>)
</ul>
<h3><a name=v1.509>What's new in 1.509</a> (2013/04/02)</h3>
<ul class=image>
  <li class='major bug'>
    Heavy thread congestion saving fingerprints.
    (<a href="https://issues.jenkins-ci.org/browse/JENKINS-13154">issue 13154</a>)
  <li class=rfe>
    Option to make the build not fail if there is nothing to archive.
    (<a href="https://issues.jenkins-ci.org/browse/JENKINS-10502">issue 10502</a>)
  <li class=rfe>
    Better report file deletion failures.
    (<a href="https://issues.jenkins-ci.org/browse/JENKINS-17271">issue 17271</a>)
  <li class=bug>
    "Local to the workspace" repository locator does not work when building one module in isolation.
    (<a href="https://issues.jenkins-ci.org/browse/JENKINS-17331">issue 17331</a>)
  <li class=bug>
    Master node mode not correctly displayed in <code>/computer/(master)/configure</code>.
    (<a href="https://issues.jenkins-ci.org/browse/JENKINS-17263">issue 17263</a>)
  <li class='major rfe'>
    Performance improvement in master/slave communication throughput
    (<a href="https://issues.jenkins-ci.org/browse/JENKINS-7813">issue 7813</a>)
  <li class=bug>
    Quoted label expression can result into dead executors (throwing exception)
    (<a href="https://issues.jenkins-ci.org/browse/JENKINS-17128">issue 17128</a>)
  <li class=bug>
    ChangeLog should produce some output even if some (plugin) annotator fails
    (<a href="https://issues.jenkins-ci.org/browse/JENKINS-17084">issue 17084</a>)
  <li class=bug>
    View name should not allow "..".    
    (<a href="https://issues.jenkins-ci.org/browse/JENKINS-16608">issue 16608</a>)
</ul>
<h3><a name=v1.508>What's new in 1.508</a> (2013/03/25)</h3>
<ul class=image>
  <li class='major bug'>
    Fixing a regression in 1.507 that causes a failure to load matrix jobs.
    (<a href="https://issues.jenkins-ci.org/browse/JENKINS-17337">issue 17337</a>)
</ul>
<h3><a name=v1.507>What's new in 1.507</a> (2013/03/24)</h3>
<ul class=image>
  <li class=rfe>
      Show the reason for a skipped test if the test result contains one
      (<a href="https://issues.jenkins-ci.org/browse/JENKINS-8713">issue 8713</a>)
  </li>
  <li class=bug>
    an in-progress build was dropped from JSON API when lazy-loading was introduced.
    (<a href="https://issues.jenkins-ci.org/browse/JENKINS-15583">issue 15583</a>)
  <li class=bug>
    In-progress builds now survive the "reload from disk" administrator action.
    (<a href="https://issues.jenkins-ci.org/browse/JENKINS-3265">issue 3265</a>)
  <li class=bug>
    If artifact archiving failed with an I/O error, the build nonetheless was considered to be a success.
    (<a href="https://issues.jenkins-ci.org/browse/JENKINS-2058">issue 2058</a>)
  <li class=bug>
    Fixed a bad interaction between Windows symlinks and build record lazy loading.
    (<a href="https://issues.jenkins-ci.org/browse/JENKINS-15587">issue 15587</a>)
  <li class=rfe>
    Remember the lastStable/Failed/Successful/etc builds to avoid eager loading builds.
    (<a href="https://issues.jenkins-ci.org/browse/JENKINS-16089">issue 16089</a>)
  <li class=bug>
    Wrong build result in post build steps after failed pre build step in maven projects.
    (<a href="https://issues.jenkins-ci.org/browse/JENKINS-17177">issue 17177</a>)     
</ul>
<h3><a name=v1.506>What's new in 1.506</a> (2013/03/17)</h3>
<ul class=image>
  <li class='major bug'>
    Saving Global Jenkins Global Config wipes out the crumb issuer settings in the Global Security Config.
    (<a href="https://issues.jenkins-ci.org/browse/JENKINS-17087">issue 17087</a>)
  <li class='major bug'>
    Made <code>--httpKeepAliveTimeout</code> option work (that was supposed to have been introduced in 1.503).
    (<a href="https://issues.jenkins-ci.org/browse/JENKINS-16474">issue 16474</a>)
  <li class=bug>
    Preview function for textareas using Jenkins markup did not work when CSRF protection was enabled.
    (<a href="https://issues.jenkins-ci.org/browse/JENKINS-17085">issue 17085</a>)
  <li class=bug>
    Permalinks created in the wrong place when using external build directories.
    (<a href="https://issues.jenkins-ci.org/browse/JENKINS-17137">issue 17137</a>)
  <li class=bug>
    External build directories not updated by job rename/delete.
    (<a href="https://issues.jenkins-ci.org/browse/JENKINS-17138">issue 17138</a>)
  <li class=bug>
    JNA-related error from Windows slave monitoring thrown repeatedly.
    (<a href="https://issues.jenkins-ci.org/browse/JENKINS-15796">issue 15796</a>)
  <li class=bug>
    New JSON library corrects problems such as form values starting with <code>[</code>.
    (<a href="https://issues.jenkins-ci.org/browse/JENKINS-14827">issue 14827</a>)
  <li class=rfe>
    Improved the request handling performance (where the file lookup is expensive, such as on NFS).
    (<a href="https://issues.jenkins-ci.org/browse/JENKINS-16606">issue 16606</a>)
  <li class=rfe>
    Windows symbolic support on Java5/6.
  <li class=rfe>
    Improved the duration browsers cache static resources.
</ul>
<h3><a name=v1.505>What's new in 1.505</a> (2013/03/10)</h3>
<ul class=image>
  <li class='major bug'>
    Exception in flyweight tasks when checking if an executor is interrupted.
    (<a href="https://issues.jenkins-ci.org/browse/JENKINS-17025">issue 17025</a>)
  <li class='major bug'>
    JNA-related linkage errors on Windows not handled gracefully.
    (<a href="https://issues.jenkins-ci.org/browse/JENKINS-15466">issue 15466</a>)
  <li class='major bug'>
    Builds disappear from build history after completion (revisited).
    (<a href="https://issues.jenkins-ci.org/browse/JENKINS-15156">issue 15156</a>)
  <li class=rfe>
    Added run display name as an environment variable when RunParameter is used
    (<a href="https://github.com/jenkinsci/jenkins/pull/720">pull 720</a>)
  <li class=bug>
    Fixed "Manage" sub-contextmenu for non-standalone deployments
    (<a href="https://github.com/jenkinsci/jenkins/pull/721">pull 721</a>)
  <li class=bug>
    Absolute URLs in console output
    (<a href="https://issues.jenkins-ci.org/browse/JENKINS-16368">issue 16368</a>)
  <li class=bug>
    Revert ampersand encoding which can cause backward incompatibility issue
    (<a href="https://github.com/jenkinsci/jenkins/pull/683">pull 683</a>)
  <li class=bug>
    Fix dependency graph computation when upstream build trigger is involved
    (<a href="https://issues.jenkins-ci.org/browse/JENKINS-13502">issue 13502</a>)
  <li class=bug>
    Disabled Authenticode verification for Windows services.
    (<a href="https://issues.jenkins-ci.org/browse/JENKINS-15596">issue 15596</a>)
</ul>
<h3><a name=v1.504>What's new in 1.504</a> (2013/03/03)</h3>
<ul class=image>
  <li class='major bug'>
    Fixed a regression in the "discard old builds" in 1.503.
    (<a href="https://issues.jenkins-ci.org/browse/JENKINS-16979">issue 16979</a>)
  <li class='major bug'>
    Maven 3.0.5 upgrade.
    (<a href="https://issues.jenkins-ci.org/browse/JENKINS-16965">issue 16965</a>)
  <li class=bug>
    Not all log messages were being captured at <code>/log/all</code>.
    (<a href="https://issues.jenkins-ci.org/browse/JENKINS-16952">issue 16952</a>)
  <li class=bug>
    Incorrect or missing XML encoding declaration on some REST API pages.
    (<a href="https://issues.jenkins-ci.org/browse/JENKINS-16881">issue 16881</a>)
  <li class=bug>
   Fixed: Human readable file size method returns ",00" for files with byte length 0
    (<a href="https://issues.jenkins-ci.org/browse/JENKINS-16630">issue 16630</a>)
  <li class=bug>
    “Build” from job context menu produced a confusing warning page.
    (<a href="https://issues.jenkins-ci.org/browse/JENKINS-16844">issue 16844</a>)
  <li class=bug>
    Maven2 builds with non-standard test plugins failed.
    (<a href="https://issues.jenkins-ci.org/browse/JENKINS-16928">issue 16928</a>)
  <li class=rfe>
    Started bundling XStream 1.4.4
    (<a href="https://issues.jenkins-ci.org/browse/JENKINS-12542">issue 12542</a>)
  <li class=rfe>
    Significant improvement in Traditional Chinese localizations.
    (<a href="https://github.com/jenkinsci/jenkins/pull/716">pull 716</a>)
</ul>
<h3><a name=v1.503>What's new in 1.503</a> (2013/02/26)</h3>
<ul class=image>
  <li class=bug>
    ${ITEM_FULLNAME} variable was not working for Maven projects on Windows,
    so introduced ${ITEM_FULL_NAME} instead.
    (<a href="https://issues.jenkins-ci.org/browse/JENKINS-12251">issue 12251</a>)
  <li class=bug>
    Lock contention issue in build history view.
    (<a href="https://issues.jenkins-ci.org/browse/JENKINS-16831">issue 16831</a>)
  <li class=bug>
    Fixed the HTTP request thread saturation problem with Winstone.
    (<a href="https://issues.jenkins-ci.org/browse/JENKINS-16474">issue 16474</a>)
  <li class=bug>
    Script evaluation script error on IE.
    (<a href="https://issues.jenkins-ci.org/browse/JENKINS-16561">issue 16561</a>)
  <li class=bug>
    surefire-reports not detected for android-maven-plugin
    (<a href="https://issues.jenkins-ci.org/browse/JENKINS-16776">issue 16776</a>)
  <li class=bug>
    maven-failsafe-plugin tests not recognized anymore
    (<a href="https://issues.jenkins-ci.org/browse/JENKINS-16696">issue 16696</a>)
  <li class=bug>
    UI waiting on a queue lock to display cause of queue blockage.
    (<a href="https://issues.jenkins-ci.org/browse/JENKINS-16833">issue 16833</a>)
  <li class=bug>
    UpdateCenter REST API chokes if there was a plugin installation failure.
    (<a href="https://issues.jenkins-ci.org/browse/JENKINS-16836">issue 16836</a>)
  <li class=bug>
    Missing build title in /rssAll when build has no test result.
    (<a href="https://issues.jenkins-ci.org/browse/JENKINS-16770">issue 16770</a>)
  <li class=bug>
    Changed the way matrix axis values are exposed as env variables
    (<a href="https://issues.jenkins-ci.org/browse/JENKINS-11577">issue 11577</a>)
  <li class=bug>
    Maven 3 builds ignored quiet (-q) and debug (-X) options
    (<a href="https://issues.jenkins-ci.org/browse/JENKINS-16843">issue 16843</a>)
  <li class=rfe>
    JNLP slave installers can now work transparently with secured Jenkins.
    (SECURITY-54 / despite the ticket marker, this is not a security vulnerability)
  <li class=rfe>
    "Discard old build records" behavior is now pluggable, allowing plugins to define custom logic.
</ul>
<h3><a name=v1.502>What's new in 1.502</a> (2013/02/16)</h3>
<ul class=image>
  <li class='major bug'>
    Miscellaneous security vulnerability fixes. See the advisory for more details.
    (SECURITY-13,16,46,47,54,55,59,60,61)
  <li class='major bug'>
    Builds disappear from build history after completion.
    (<a href="https://issues.jenkins-ci.org/browse/JENKINS-15156">issue 15156</a>)
  <li class=bug>
    Plugin Manager’s Filter field did not work. Regression in 1.500.
    (<a href="https://issues.jenkins-ci.org/browse/JENKINS-16651">issue 16651</a>)
  <li class=bug>
    DISCOVER-able jobs break the build queue widget
    (<a href="https://issues.jenkins-ci.org/browse/JENKINS-16682">issue 16682</a>)
  <li class=rfe>
    Extension point to provide access to workspace even when node is offline
    (<a href="https://issues.jenkins-ci.org/browse/JENKINS-16454">issue 16454</a>)
  <li class=rfe>
    Extension point to listen BuildStep execution
</ul>
<h3><a name=v1.501>What's new in 1.501</a> (2013/02/10)</h3>
<ul class=image>
  <li class='major bug'>
    Reverted change in 1.500 causing serious regression in HTTPS reverse proxy setups.
    (<a href="https://issues.jenkins-ci.org/browse/JENKINS-16368">issue 16368</a>)
  <li class='major bug'>
    Getting test results from custom test mojos failed build.
    (<a href="https://issues.jenkins-ci.org/browse/JENKINS-16573">issue 16573</a>)
  <li class='major bug'>
    Restored Java 5 compatibility.
    (<a href="https://issues.jenkins-ci.org/browse/JENKINS-16554">issue 16554</a>)
  <li class=bug>
    Bogus “Build Record Root Directory” inadequately diagnosed.
    (<a href="https://issues.jenkins-ci.org/browse/JENKINS-16457">issue 16457</a>)
  <li class=bug>
    Plugin icons in the sidebar were not being properly cached.
    (<a href="https://issues.jenkins-ci.org/browse/JENKINS-16530">issue 16530</a>)
  <li class='major bug'>
    Broadly as well as deeply nested build causes overwhelmed the UI after 1.482.
    (<a href="https://issues.jenkins-ci.org/browse/JENKINS-15747">issue 15747</a>)
  <li class=bug>
    API typo <code>DependecyDeclarer</code> corrected.
  <li class=bug>
    Avoid eagerly loading builds in <b>Changes in dependency</b> or culprit list.
    (<a href="https://github.com/jenkinsci/jenkins/pull/689">pull 689</a>)
  <li class=bug>
    Run parameters do not support folders.
    (<a href="https://issues.jenkins-ci.org/browse/JENKINS-16462">issue 16462</a>)
  <li class=bug>
    Fixed RememberMe cookie signature generation.
    (<a href="https://issues.jenkins-ci.org/browse/JENKINS-16278">issue 16278</a>)
  <li class=bug>
    Fixed NullPointerException when copying from existing Maven job
    (<a href="https://issues.jenkins-ci.org/browse/JENKINS-16499">issue 16499</a>)
    
</ul>
<h3><a name=v1.500>What's new in 1.500</a> (2013/01/26)</h3>
<ul class=image>
  <li class=bug>
    Since 1.494, when signing up as a new user in the private security realm the email address was left unconfigured and a stack trace printed.
  <li class=rfe>
    Enable transparent log decompression support.
    (<a href="https://issues.jenkins-ci.org/browse/JENKINS-13655">issue 13655</a>)
  <li class=rfe>
    Display authorities at <code>/user/*</code> for convenience.
    (<a href="https://github.com/jenkinsci/jenkins/pull/577">pull 577</a>)
  <li class=bug>
    Slow rendering of view pages in large installations due to eager check whether the “People” link would show anything.
    (<a href="https://issues.jenkins-ci.org/browse/JENKINS-16244">issue 16244</a>)
  <li class=bug>
    Reduced size of memory leak in render-on-demand functionality used e.g. in configuration pages.
    (<a href="https://issues.jenkins-ci.org/browse/JENKINS-16341">issue 16341</a>)
  <li class=bug>
    Improving responsiveness of <b>People</b> page.
    (<a href="https://issues.jenkins-ci.org/browse/JENKINS-16342">issue 16342</a>)
    (<a href="https://issues.jenkins-ci.org/browse/JENKINS-16397">issue 16397</a>)
  <li class=bug>
    Exception printed to log while adding <b>Build other projects</b> post-build step.
    (<a href="https://issues.jenkins-ci.org/browse/JENKINS-16444">issue 16444</a>)
  <li class=bug>
    <code>BindException</code> when using <code>--daemon</code> with JMX.
    (<a href="https://issues.jenkins-ci.org/browse/JENKINS-14529">issue 14529</a>)
  <li class=bug>
    Improved logging and error output from SSHD in Jenkins.
  <li class=rfe>
    Linking to the <code>/threadDump</code> page from <code>/systemInfo</code> so it is discoverable.
  <li class='major bug'>
    Rekeying operation (from SECURITY-49 fix in 1.498) failed on Windows.
    (<a href="https://issues.jenkins-ci.org/browse/JENKINS-16319">issue 16319</a>)
  <li class=bug>
    JNLP slave index page failed to explain how to pass <code>-jnlpCredentials</code>.
    (<a href="https://issues.jenkins-ci.org/browse/JENKINS-16273">issue 16273</a>)
  <li class=bug>
    Links should preserve used protocol
    (<a href="https://issues.jenkins-ci.org/browse/JENKINS-16368">issue 16368</a>)
  <li class=bug>
    Don't report the same plugin twice in the update center if the filtering is in effect.
   <li class=bug>
     Accept any plugin with a 'test' goal as a test plugin in Maven jobs
     (<a href="https://issues.jenkins-ci.org/browse/JENKINS-8334">issue 8334</a>)
   <li class=rfe>
      Avoid unnecessary downloads if automatically installed tools are up-to-date
      (<a href="https://issues.jenkins-ci.org/browse/JENKINS-16215">issue 16215</a>)
</ul>
<h3><a name=v1.499>What's new in 1.499</a> (2013/01/13)</h3>
<ul class=image>
  <li class=bug>
    Fixed <tt>NoClassDefFoundError: Base64</tt> with the <tt>-jnlpCredentials</tt> option.
    (<a href="https://issues.jenkins-ci.org/browse/JENKINS-9679">issue 9679</a>)
</ul>
<h3><a name=v1.498>What's new in 1.498</a> (2013/01/07)</h3>
<ul class=image>
  <li class='major bug'>
    The master key that was protecting all the sensitive data in <tt>$JENKINS_HOME</tt> was vulnerable.
    (SECURITY-49)
</ul>
<h3><a name=v1.497>What's new in 1.497</a> (2013/01/06)</h3>
<ul class=image>
  <li class=bug>
    Delete the oldest build but it still come up on HistoryWidget
    (<a href="https://issues.jenkins-ci.org/browse/JENKINS-16194">issue 16194</a>)
</ul>
<h3><a name=v1.496>What's new in 1.496</a> (2012/12/30)</h3>
<ul class=image>
  <li class=bug>
    Aborting download of workspace files make Jenkins unstable
    (<a href="https://issues.jenkins-ci.org/browse/JENKINS-7114">issue 7114</a>)
  <li class=bug>
    Unstable main build of maven projects leads to post steps being executed even if configured not to
    (<a href="https://issues.jenkins-ci.org/browse/JENKINS-14102">issue 14102</a>)  
  <li class=bug>
     Channel is already closed exception during threadDump
    (<a href="https://issues.jenkins-ci.org/browse/JENKINS-16193">issue 16193</a>)  
</ul>
<h3><a name=v1.495>What's new in 1.495</a> (2012/12/24)</h3>
<ul class=image>
  <li class=bug>
    Fixed <tt>java.lang.NoSuchMethodError: hudson.model.RunMap.put(Lhudson/model/Run;)Lhudson/model/Run;</tt>
    (<a href="https://issues.jenkins-ci.org/browse/JENKINS-15487">issue 15487</a>)
  <li class=bug>
    Saving the update center list after the metadata has been fetched results in 
    the metadata being persisted twice
    (<a href="https://issues.jenkins-ci.org/browse/JENKINS-15889">issue 15889</a>)
  <li class=rfe>
    When using container-managed security, display unprotected root actions in the configuration screen for convenience.
  <li class=rfe>
    Display class loading statistics in <code>/computer/<i>name</i>/systemInfo</code>.
  <li class=rfe>
    Added <tt>list-plugins</tt> CLI command.
  <li class=rfe>
    Added <tt>console</tt> CLI command that dumps console output from a build.
</ul>
<h3><a name=v1.494>What's new in 1.494</a> (2012/12/16)</h3>
<ul class=image>
  <li class=bug>
    Using file parameters could cause build records to not load.
    (<a href="https://issues.jenkins-ci.org/browse/JENKINS-13536">issue 13536</a>)
  <li class=bug>
    Possible race condition in RemoteClassLoader renders slave unusable.
    (<a href="https://issues.jenkins-ci.org/browse/JENKINS-6604">issue 6604</a>)
  <li class=bug>
    If the CLI client is aborted during "build -s", abort the build.
  <li class=bug>
    WARNING: Caught exception evaluating: descriptor.getHelpFile(attrs.field). Reason: java.lang.NullPointerException. 
    (<a href="https://issues.jenkins-ci.org/browse/JENKINS-15940">issue 15940</a>)
  <li class=rfe>
    Allows to disable triggering of downstream jobs (for a maven job)
    (<a href="https://issues.jenkins-ci.org/browse/JENKINS-1295">issue 1295</a>)
  <li class=rfe>
    E-mail delivery feature was split off to a separate plugin for better modularity.
    (<a href="https://github.com/jenkinsci/jenkins/pull/629">pull 629</a>)
  <li class=bug>
    Context menu and tooltip of the queue items were colliding with each other
  <li class=bug>
    Fix combobox ui component
    (<a href="https://issues.jenkins-ci.org/browse/JENKINS-16069">issue 16069</a>)
  <li class=rfe>
    Separated global security configuration into its own view.
    (<a href="https://github.com/jenkinsci/jenkins/pull/628">pull 628</a>)
</ul>
<h3><a name=v1.493>What's new in 1.493</a> (2012/12/09)</h3>
<ul class=image>
  <li class=bug>
    Slave's Name should be trimmed of spaces at the beginning and end of the Name on Save.
    (<a href="https://issues.jenkins-ci.org/browse/JENKINS-15836">issue 15836</a>)
  <li class=rfe>
    Added new switch to ignore post-commit hooks in SCM polling triggers.
    This requires that the SCM plugin supports this feature, too!
    (<a href="https://issues.jenkins-ci.org/browse/JENKINS-6846">issue 6846</a>)

</ul>
<h3><a name=v1.492>What's new in 1.492</a> (2012/11/25)</h3>
<ul class=image>
  <li class=rfe>
    XStream form of projects excessively strict about null fields.
    (<a href="https://issues.jenkins-ci.org/browse/JENKINS-15817">issue 15817</a>)
  <li class=bug>
    Build records were broken if timezone was changed while running.
    (<a href="https://issues.jenkins-ci.org/browse/JENKINS-15816">issue 15816</a>)
  <li class=bug>
    Symlink detection refinement on Java 7.
    (<a href="https://issues.jenkins-ci.org/browse/JENKINS-13202">issue 13202</a>)
  <li class='major bug'>
    Displaying massive test suite results could bring down Jenkins.
    (<a href="https://issues.jenkins-ci.org/browse/JENKINS-15818">issue 15818</a>)
  <li class="major bug">
    Jenkins kicks off the wrong downstream builds for Maven.
    (<a href="https://issues.jenkins-ci.org/browse/JENKINS-15367">issue 15367</a>)
  <li class=bug>
    Rotation of slave agent launch logs is broken for Windows masters.
    (<a href="https://issues.jenkins-ci.org/browse/JENKINS-15408">issue 15408</a>)
  <li class=bug>
    Failure to initialize the SSH daemon shouldn't fail the boot.
  <li class=rfe>
    Added new GUI-based slave installer for upstart
  <li class=bug>
    Duplicated / multiple "Jenkins CLI" entries under "Manage Jenkins".
    (<a href="https://issues.jenkins-ci.org/browse/JENKINS-15732">issue 15732</a>)
  <li class=bug>
    Maven2 job fails when using maven-failsafe-plugin
    (<a href="https://issues.jenkins-ci.org/browse/JENKINS-15865">issue 15865</a>)
  <li class=bug>
    "Disable Project" button breaks Free style project pages.
    (<a href="https://issues.jenkins-ci.org/browse/JENKINS-15887">issue 15887</a>)
</ul>
<h3><a name=v1.491>What's new in 1.491</a> (2012/11/18)</h3>
<ul class=image>
  <li class='major bug'>
    HistoryWidget/entry.jelly throws NullPointerException
    (<a href="https://issues.jenkins-ci.org/browse/JENKINS-15499">issue 15499</a>)
  <li class="major bug">
    <code>ArrayIndexOutOfBoundsException</code> or <code>StringIndexOutOfBoundsException</code> launching processes such as Mercurial polling. (Regression in 1.489.)
    (<a href="https://issues.jenkins-ci.org/browse/JENKINS-15733">issue 15733</a>)
  <li class=bug>
    Fixed an XSS and a few open-redirect problems
  <li class=rfe>
    Support failsafe the same way as surefire in maven2 jobs
  <li class=rfe>
    Support <code>settings.xml</code> provider for freestyle maven buildstep too
  <li class=bug>
    Invert dependency of maven-plugin and config-file-provider plugin (if config-file-provider is installed, this change requires an update of the config-file-provider to >= 2.3)
    (<a href="https://issues.jenkins-ci.org/browse/JENKINS-14914">issue 14914</a>)
</ul>
<h3><a name=v1.490>What's new in 1.490</a> (2012/11/12)</h3>
<ul class=image>
  <li class=bug>
    Fixed the redirect handling in IPv6 literal address.
    (<a href="https://issues.jenkins-ci.org/browse/JENKINS-14452">issue 14452</a>)
  <li class=bug>
    Update logging levels in LogRotator - hudson.tasks.LogRotator perform
    (<a href="https://issues.jenkins-ci.org/browse/JENKINS-15540">issue 15540</a>)
  <li class=bug>
    Jobs in folders not displayed when showing tied jobs for a computer or label.
    (<a href="https://issues.jenkins-ci.org/browse/JENKINS-15666">issue 15666</a>)
  <li class=bug>
    When installing plugins with overlapping dependencies, Jenkins downloads the duplicate plugins multiple times.
    (<a href="https://issues.jenkins-ci.org/browse/JENKINS-10569">issue 10569</a>)
  <li class=rfe>
    Disable Nagle's algorithm for TCP/IP slave connection
</ul>
<h3><a name=v1.489>What's new in 1.489</a> (2012/11/04)</h3>
<ul class=image>
  <li class=bug>
    JENKINS_HOME can be now on UNC path (like \\server\mount\dir)
    (<a href="https://issues.jenkins-ci.org/browse/JENKINS-9615">issue 9615</a>)
  <li class=bug>
    Deleting deeply nested directories could fail on Windows in Java 6.
    (<a href="https://issues.jenkins-ci.org/browse/JENKINS-15418">issue 15418</a>)
  <li class=rfe>
    Improved the auto-completion of job names to support hierarchy better.
</ul>
<h3><a name=v1.488>What's new in 1.488</a> (2012/10/28)</h3>
<ul class=image>
  <li class=bug>
    Harmless but noisy exception running builds on some Windows systems in non-English locale.
    (<a href="https://issues.jenkins-ci.org/browse/JENKINS-15316">issue 15316</a>)
</ul>
<h3><a name=v1.487>What's new in 1.487</a> (2012/10/23)</h3>
<ul class=image>
  <li class=rfe>
    JNLP Slave agent on OS X can install itself as a launchd service.
  <li class=rfe>
    Using the bottom-sticking "OK" button in more places
  <li class=rfe>
    Slave logs are put into sub-directories to avoid cluttering $JENKINS_HOME
  <li class=bug>
    <code>/computer/*/doDelete</code> should try harder to remove even “zombie” <code>Computer</code>s.
    (<a href="https://issues.jenkins-ci.org/browse/JENKINS-15369">issue 15369</a>)
  <li class=bug>
    NPE from <code>PluginManager</code>.
    (<a href="https://issues.jenkins-ci.org/browse/JENKINS-15511">issue 15511</a>)
  <li class=bug>
    <code>Uncaught TypeError: Cannot read property 'firstChild' of null</code> breaks certain forms at least on Chrome.
    (<a href="https://issues.jenkins-ci.org/browse/JENKINS-15494">issue 15494</a>)
  <li class=rfe>
    Added "manage old data" permanently to the "manage Jenkins" page.
  <li class=rfe>
    Plugin manager now supports uninstallation.
    (<a href="https://issues.jenkins-ci.org/browse/JENKINS-3070">issue 3070</a>)
</ul>
<h3><a name=v1.486>What's new in 1.486</a> (2012/10/14)</h3>
<ul class=image>
  <li class=bug>
    NullPointerException in various parts of the core due to <tt>RunList</tt> returning null.
    (<a href="https://issues.jenkins-ci.org/browse/JENKINS-15465">issue 15465</a>)
  <li class=bug>
    Jenkins build records lazy-loading failed to load some of my jobs.
    (<a href="https://issues.jenkins-ci.org/browse/JENKINS-15439">issue 15439</a>)
  <li class="major bug">
    Build queue displayed as empty even when it is not. (Regression in 1.483.)
    (<a href="https://issues.jenkins-ci.org/browse/JENKINS-15335">issue 15335</a>)
  <li class=bug>
    Restoring <code>/people</code> page as a redirect for compatibility, and fixing links to it.
    (<a href="https://issues.jenkins-ci.org/browse/JENKINS-15206">issue 15206</a> continued)
  <li class=bug>
    Memory exhaustion parsing large test stdio from Surefire.
    (<a href="https://issues.jenkins-ci.org/browse/JENKINS-15382">issue 15382</a>)
</ul>
<h3><a name=v1.485>What's new in 1.485</a> (2012/10/07)</h3>
<ul class=image>
  <li class=bug>
    NPE deleting a slave.
    (<a href="https://issues.jenkins-ci.org/browse/JENKINS-15369">issue 15369</a>)
  <li class=bug>
    Deadlock involving views.
    (<a href="https://issues.jenkins-ci.org/browse/JENKINS-15368">issue 15368</a>)
  <li class='bug'>
    Can't configure Maven Installations on Jenkins ver. 1.483, 1.484
    (<a href="https://issues.jenkins-ci.org/browse/JENKINS-15293">issue 15293</a>)
  <li class='rfe'>
    Memory footprint improvement, especially under large HTTP request threads.
    (<a href="https://issues.jenkins-ci.org/browse/JENKINS-15493">issue 15493</a>)
  <li class='major rfe'>
    Build records are now lazy loaded, resulting in a reduced startup time 
    (<a href="https://issues.jenkins-ci.org/browse/JENKINS-8754">issue 8754</a>)
</ul>
<h3><a name=v1.484>What's new in 1.484</a> (2012/09/30)</h3>
<ul class=image>
  <li class=bug>
    Check view permissions before showing config page
    (<a href="https://issues.jenkins-ci.org/browse/JENKINS-15277">issue 15277</a>)
  <li class=bug>
    Displaying <code>/people</code> can consume huge resources.
    (<a href="https://issues.jenkins-ci.org/browse/JENKINS-15206">issue 15206</a>)
  <li class=bug>
    Log recorders do not work reliably.
    (<a href="https://issues.jenkins-ci.org/browse/JENKINS-15226">issue 15226</a>)
  <li class=bug>
    NPE in <code>MatrixProject.onLoad</code>.
    (<a href="https://issues.jenkins-ci.org/browse/JENKINS-15271">issue 15271</a>)
  <li class=bug>
    <code>FilePath.validateAntFileMask</code> too slow for <code>/configure</code>.
    (<a href="https://issues.jenkins-ci.org/browse/JENKINS-7214">issue 7214</a>)
  <li class=rfe>
    Mac OS X installer now sends log to <tt>/var/log/jenkins/jenkins.log</tt>
    (<a href="https://issues.jenkins-ci.org/browse/JENKINS-15178">issue 15178</a>)
</ul>
<h3><a name=v1.483>What's new in 1.483</a> (2012/09/23)</h3>
<ul class=image>
  <li class=bug>
    Invalid warning message when the config-file-provider plugin is not installed
    (<a href="https://issues.jenkins-ci.org/browse/JENKINS-15207">issue 15207</a>)
  <li class=bug>
    JDK installation failed on some slaves with <code>InvalidClassException: hudson.tools.JDKInstaller$Platform$1; local class incompatible: …</code>
    (<a href="https://issues.jenkins-ci.org/browse/JENKINS-14667">issue 14667</a>)
  <li class=rfe>
    Provide symlink support on all possible platforms when using Java 7+, including newer versions of Windows.
    (<a href="https://issues.jenkins-ci.org/browse/JENKINS-13202">issue 13202</a>)
  <li class=bug>
    NPE at hudson.maven.MavenModuleSet.getMaven
    (<a href="https://issues.jenkins-ci.org/browse/JENKINS-14510">issue 14510</a>)
  <li class=bug>
    Invalid JSON gets produced with duplicate keys (seen on change sets)
    (<a href="https://issues.jenkins-ci.org/browse/JENKINS-13336">issue 13336</a>)
  <li class=bug>
    Command line options to control the HTTP request handling thread behavior weren't working.
  <li class=rfe>
    Default max # of concurrent HTTP request handling threads were brought down to a sane number (from 1000(!) to 20)
  <li class=rfe>
    Display non-default update site URLs in the Advanced tab of Plugin Manager. (Currently not configurable from this UI.)
  <li class=bug>
    Fixed the lock contention problem on <tt>Queue.getItems()</tt>
    (<a href="https://issues.jenkins-ci.org/browse/JENKINS-16468">issue 16468</a>)
  <li class=rfe>
    Put slave back online automatically, if there's enough disk space again 
    (<a href="https://github.com/jenkinsci/jenkins/pull/514">pull 514</a>)
  <li class=rfe>
    Track and verify plugins used in configuration XML
    (<a href="https://issues.jenkins-ci.org/browse/JENKINS-15003">issue 15003</a>)
</ul>
<h3><a name=v1.482>What's new in 1.482</a> (2012/09/16)</h3>
<ul class=image>
  <li class=bug>
    Job created by posting <code>config.xml</code> to <code>/createItem</code> does not set GitHub webhook.
    (<a href="https://issues.jenkins-ci.org/browse/JENKINS-14759">issue 14759</a>)
  <li class=bug>
    “Took…on master” shown for a build which ran on a slave which was since deleted.
    (<a href="https://issues.jenkins-ci.org/browse/JENKINS-15042">issue 15042</a>)
  <li class=rfe>
    Report root causes of UpstreamCause in log and status pages.
</ul>
<h3><a name=v1.481>What's new in 1.481</a> (2012/09/09)</h3>
<ul class=image>
  <li class=bug>
    Matrix jobs are kept forever even if it's not needed
    (<a href="https://issues.jenkins-ci.org/browse/JENKINS-14991">issue 14991</a>)
  <li class=bug>
    'groovysh' command should be able to see all the plugin classes.
    (<a href="https://issues.jenkins-ci.org/browse/JENKINS-14982">issue 14982</a>)
  <li class=bug>
    Handle version ranges in automatic maven module dependency wiring.
    (<a href="https://issues.jenkins-ci.org/browse/JENKINS-12735">issue 12735</a>)
  <li class=bug>
    Detect bugs relating to short <code>Descriptor</code> names early.
    (<a href="https://issues.jenkins-ci.org/browse/JENKINS-14995">issue 14995</a> continued)
  <li class=rfe>
    Allow the user to type in the reason why a node is offline
    (<a href="https://github.com/jenkinsci/jenkins/pull/535">pull 535</a>)
  <li class=rfe>
    Parameters defined in matrix projects are now available in configuration builds.
    (<a href="https://github.com/jenkinsci/jenkins/pull/543">pull 543</a>)
</ul>
<h3><a name=v1.480>What's new in 1.480</a> (2012/09/03)</h3>
<ul class=image>
  <li class=bug>
    Refactored <code>behavior.js</code> to run more predictably.
    Plugin JavaScript should use <code>Behaviour.specify</code> in place of
    <code>Behaviour.register</code>, <code>Behaviour.list</code>,
    <code>hudsonRules</code>, and <code>jenkinsRules</code>.
    (<a href="https://issues.jenkins-ci.org/browse/JENKINS-14495">issue 14495</a> cont'd)
  <li class=bug>
    Fixed a possible race condition in the remoting layer.
    (<a href="https://issues.jenkins-ci.org/browse/JENKINS-14909">issue 14909</a>)
  <li class=bug>
    <code>TarArchiver.visitSymlink</code> can throw undeclared <code>PosixException</code>.
    (<a href="https://issues.jenkins-ci.org/browse/JENKINS-14922">issue 14922</a>)
  <li class=bug>
    Parameterized Trigger plugin can break form validation for regular “Build after other projects are built” trigger.
    (<a href="https://issues.jenkins-ci.org/browse/JENKINS-14995">issue 14995</a>)
  <li class=bug>
    <code>hpi:run</code> failed due to <code>IllegalAccessError</code>s.
    (<a href="https://issues.jenkins-ci.org/browse/JENKINS-14983">issue 14983</a>)
</ul>
<h3><a name=v1.479>What's new in 1.479</a> (2012/08/29)</h3>
<ul class=image>
  <li class=bug>
    "Ping-pong" builds store excessively large <code>CauseAction</code>.
    (<a href="https://issues.jenkins-ci.org/browse/JENKINS-14814">issue 14814</a>)
  <li class=bug>
    Avoid a 404 when navigating to upstream builds.
    (<a href="https://issues.jenkins-ci.org/browse/JENKINS-14816">issue 14816</a>)
  <li class=bug>
    Avoid a 404 when canceling queue items.
    (<a href="https://issues.jenkins-ci.org/browse/JENKINS-14813">issue 14813</a>)
  <li class=bug>
    Added missing parameters as defaults when called from CLI
    (<a href="https://issues.jenkins-ci.org/browse/JENKINS-7162">issue 7162</a>)
  <li class=bug>
    NPE from <code>UpdateSite$Plugin.getNeededDependencies</code>.
    (<a href="https://issues.jenkins-ci.org/browse/JENKINS-14769">issue 14769</a>)
  <li class=bug>
    Description preview and syntax highlighting broken since 1.477.
  <li class=bug>
    Parameter values disappear if user is not logged in
    (<a href="https://issues.jenkins-ci.org/browse/JENKINS-7894">issue 7894</a>)
</ul>
<h3><a name=v1.478>What's new in 1.478</a> (2012/08/20)</h3>
<ul class=image>
  <li class='major bug'>
    "Monitor External Job" broken since 1.468.
    (<a href="https://issues.jenkins-ci.org/browse/JENKINS-14107">issue 14107</a>)
  <li class=bug>
    Matrix configuration axes are no longer automatically re-ordered to alphanumeric order on reload.
    (<a href="https://issues.jenkins-ci.org/browse/JENKINS-14696">issue 14696</a>)
</ul>
<h3><a name=v1.477>What's new in 1.477</a> (2012/08/08)</h3>
<ul class=image>
  <li class=bug>
    Annotation processor bugs in Stapler affecting plugin compilation.
    (<a href="https://issues.jenkins-ci.org/browse/JENKINS-11739">issue 11739</a>)
  <li class='major bug'>
    Regressions in add/delete buttons starting in 1.474.
    (<a href="https://issues.jenkins-ci.org/browse/JENKINS-14434">issue 14434</a> and <a href="https://issues.jenkins-ci.org/browse/JENKINS-14495">issue 14495</a>)
  <li class=rfe>
    Collapse nonempty tool installation sections by default in <code>/configure</code>.
    (<a href="https://issues.jenkins-ci.org/browse/JENKINS-14538">issue 14538</a>)
  <li class=bug>
    Custom workspace in matrix projects should be able to use axis as variables.
  <li class=bug>
    New <tt>SCMCheckoutStrategy</tt> extension wasn't workin for matrix projects.
    (<a href="https://github.com/jenkinsci/jenkins/pull/519">pull 519</a>)
  <li class=bug>
    Fixed a problem in the concurrent matrix build.
    (<a href="https://issues.jenkins-ci.org/browse/JENKINS-13972">issue 13972</a>)
  <li class=bug>
    Single invalid e-mail address shouldn't cause the entire e-mail delivery to fail.
    (<a href="https://github.com/jenkinsci/jenkins/pull/526">pull 526</a>)
  <li class=bug>
    Dynamically recomputing matrix axes wasn't working.
    (<a href="https://github.com/jenkinsci/jenkins/pull/523">pull 523</a>)
  <li class=bug>
    "Text" build parameter should use &lt;textarea> for configuration
    (<a href="https://issues.jenkins-ci.org/browse/JENKINS-13916">issue 13916</a>)
  <li class=rfe>
    Make the draggable component more obvious by providing a border.
  <li class=rfe>
    Added REST API for view manipulation
  <li class="rfe">
    OS X installer now has an Uninstall tool (in /Library/Application Support/Jenkins).
  <li class=rfe>
    Added "manage Jenkins" as a sub-menu to the Jenkins context menu.
  <li class=rfe>
    Executor is exposed to the remote API
    (<a href="https://github.com/jenkinsci/jenkins/pull/520">pull 520</a>)
  <li class=rfe>
    Changed defaults for the Mac installer to make iOS codesigning easier.
    (<a href="https://github.com/jenkinsci/jenkins/pull/527">pull 527</a>)
  <li class=rfe>
    Notify user when search result is truncated and provide link to get more results
    (<a href="https://issues.jenkins-ci.org/browse/JENKINS-10747">issue 10747</a>)
  <li class=rfe>
    Add a setter for node label string.
    (<a href="https://issues.jenkins-ci.org/browse/JENKINS-14327">issue 14327</a>)
  <li class=rfe>
    Option to set java executable path for managed windows slaves
  <li class=rfe>
    Added new extension point for transient user actions, and displays user properties if they are also Actions.
</ul>
<h3><a name=v1.476>What's new in 1.476</a> (2012/07/31)</h3>
<ul class=image>
  <li class=bug>
    <code>NullPointerException</code> from <code>JUnitParser.parse</code>.
    (<a href="https://issues.jenkins-ci.org/browse/JENKINS-14507">issue 14507</a>)
</ul>
<h3><a name=v1.475>What's new in 1.475</a> (2012/07/22)</h3>
<ul class=image>
  <li class=bug>
    Enable/disable GUI for jobs either did not appear, or threw exceptions, for jobs inside folders
    (<a href="https://issues.jenkins-ci.org/browse/JENKINS-14325">issue 14325</a>)
  <li class=bug>
      <code>NullPointerException</code> from <code>UnlabeldLoadStatistics</code> <i>[sic]</i>
    (<a href="https://issues.jenkins-ci.org/browse/JENKINS-14330">issue 14330</a>)
  <li class=bug>
      Incorrect display of list items in project changes for SCMs such as Mercurial.
    (<a href="https://issues.jenkins-ci.org/browse/JENKINS-14365">issue 14365</a>)
</ul>
<h3><a name=v1.474>What's new in 1.474</a> (2012/07/09)</h3>
<ul class=image>
  <li class=bug>
    Fix French translation
    (<a href="https://issues.jenkins-ci.org/browse/JENKINS-13274">issue 13274</a>)
  <li class=rfe>
    Avoid doing AJAX updates if the page becomes invisible.
    (<a href="https://github.com/jenkinsci/jenkins/pull/506">pull 506</a>)
  <li class=rfe>
    Added a new extension point to listen to polling activities.
    (<a href="https://issues.jenkins-ci.org/browse/JENKINS-14178">issue 14178</a>)
</ul>
<h3><a name=v1.473>What's new in 1.473</a> (2012/07/01)</h3>
<ul class=image>
  <li class=bug>
    Updating job config.xml shouldn't clobber in-progress builds.
    (<a href="https://issues.jenkins-ci.org/browse/JENKINS-12318">issue 12318</a>)
  <li class=rfe>
    Search index includes all top-level jobs, not just jobs in the current view.
    (<a href="https://issues.jenkins-ci.org/browse/JENKINS-13148">issue 13148</a>)
  <li class="bug">
    Updated typo in Serbian translation.
    (<a href="https://issues.jenkins-ci.org/browse/JENKINS-13695">issue 13695</a>)
</ul>
<h3><a name=v1.472>What's new in 1.472</a> (2012/06/24)</h3>
<ul class=image>
  <li class=bug>
    Fixed a synchronization problem between master/slave data communication.
    (<a href="https://issues.jenkins-ci.org/browse/JENKINS-11251">issue 11251</a>)
  <li class=rfe>
    Added a mechanism to filter extension points as they are discovered.
  <li class=rfe>
    Exposed the master's own node properties to be configured in <tt>/computer/(master)/configure</tt>
    (whereas <tt>/configure</tt> controls global node properties that apply to all nodes.)
  <li class=rfe>
    Made the list of environment variables in the help page pluggable
    (<a href="https://github.com/jenkinsci/jenkins/pull/434">pull 434</a>)
  <li class=rfe>
    Added a new hook to enable matrix project axes to change its values per build.
    (<a href="https://github.com/jenkinsci/jenkins/pull/449">pull 449</a>)
</ul>
<h3><a name=v1.471>What's new in 1.471</a> (2012/06/18)</h3>
<ul class=image>
  <li class=bug>
    JSON MIME type should be "application/json"
    (<a href="http://java.net/jira/browse/STAPLER-17">STAPLER-17</a>)
    (<a href="https://issues.jenkins-ci.org/browse/JENKINS-13541">issue 13541</a>)
  <li class=bug>
    Fixed: XML API Logs Too Much Information When Invalid Char is Present
    (<a href="https://issues.jenkins-ci.org/browse/JENKINS-13378">issue 13378</a>)
  <li class=rfe>
    Improved the way we store hashed passwords.
    (<a href="http://blog.linkedin.com/2012/06/06/linkedin-member-passwords-compromised/">motivation</a>)
  <li class=rfe>
    Reduce the total height of items shown in the view configuration page.
    (<a href="https://github.com/jenkinsci/jenkins/pull/488">pull 488</a>)
  <li class=rfe>
     The CLI <tt>build</tt> command now has the <tt>-v</tt> option that reports the console output of the build in progress.
  <li class=rfe>
    The CLI <tt>build</tt> command can now wait until the start of the build.
</ul>
<h3><a name=v1.470>What's new in 1.470</a> (2012/06/13)</h3>
<ul class=image>
  <li class=bug>
    Problem in syncing mirrors with native packages. Re-releasing the same bits as 1.469 as 1.470.
</ul>
<h3><a name=v1.469>What's new in 1.469</a> (2012/06/11)</h3>
<ul class=image>
  <li class=bug>
    Fixed a regression in 1.468 that broke LDAP
</ul>
<h3><a name=v1.468>What's new in 1.468</a> (2012/06/11)</h3>
<ul class=image>
  <li class=bug>
    Added more MIME type mapping for Winstone.
    (<a href="https://issues.jenkins-ci.org/browse/JENKINS-13496">issue 13496</a>)
  <li class=bug>
    Winstone wasn't handling downloads bigger than 2GB.
    (<a href="https://issues.jenkins-ci.org/browse/JENKINS-12854">issue 12854</a>)
  <li class=bug>
    With 'on-demand' retention strategy, wrong slave can be started for jobs restricted to specific slave.
    (<a href="https://issues.jenkins-ci.org/browse/JENKINS-13735">issue 13735</a>)
  <li class=bug>
    Fixed encoding handling in e-mail headers.
    (<a href="https://github.com/jenkinsci/jenkins/pull/486">pull 486</a>)
  <li class=rfe>
    Added a new extension point for custom checkout behaviour, especially targeted for matrix projects.
    (<a href="https://github.com/jenkinsci/jenkins/pull/482">pull 482</a>)
  <li class=rfe>
    REST API now supports pretty printing of JSON and other formats.
  <li class=rfe>
    Allow the tree parameter and the xpath parameter to be used together in the REST API.
  <li class=rfe>
    Improved the background transparency of the animating ball icon
</ul>
<h3><a name=v1.467>What's new in 1.467</a> (2012/06/04)</h3>
<ul class=image>
  <li class=bug>
    When accessing a page that requires authentication, redirection to start authentication results in a content decoding failure.
    (<a href="https://issues.jenkins-ci.org/browse/JENKINS-13625">issue 13625</a>)
  <li class=bug>
    Fixed a bug in the way cloud support handles free-roaming jobs.
    (<a href="https://groups.google.com/forum/?fromgroups#!topic/jenkinsci-dev/bUwGEgOwv4Q">discussion</a>)
  <li class=bug>
    Fixed a regression in untar operation in exotic platforms
    (<a href="https://issues.jenkins-ci.org/browse/JENKINS-13202">issue 13202</a>)
  <li class=bug>
    Fixed a possible race condition
  <li class=bug>
    Fixed nested view not showing up with just read perm for View
    (<a href="https://issues.jenkins-ci.org/browse/JENKINS-13429">issue 13429</a>)
  <li class=rfe>
    Allow file parameters to be viewed as plain text.
    (<a href="https://issues.jenkins-ci.org/browse/JENKINS-13640">issue 13640</a>)
  <li class=rfe>
    CLI connection to the master is now encrypted.
  <li class=rfe>
    Improve the low disk space warning message.
    (<a href="https://issues.jenkins-ci.org/browse/JENKINS-13826">issue 13826</a>)
  <li class=rfe>
    Matrix custom workspace support is improved to allow configuration builds to share workspace
  <li class=rfe>
    Added more context menus to hyperlinks in the console output
  <li class=rfe>
    Exposed plugin manager and update center to the REST API
  <li class=rfe>
    Added a new extension point for agent protocols.
  <li class=rfe>
    Enabled concurrent build support for matrix projects
    (<a href="https://issues.jenkins-ci.org/browse/JENKINS-6747">issue 6747</a>)
  <li class=bug>
    Maven plugin: expand variables in "Room POM" field
    (<a href="https://issues.jenkins-ci.org/browse/JENKINS-13822">issue 13822</a>)
</ul>
<h3><a name=v1.466>What's new in 1.466</a> (2012/05/28)</h3>
<ul class=image>
  <li class=rfe>
    Exposed plugin manager and update center to the REST API
  <li class=rfe>
    Enabled concurrent build support for matrix projects
</ul>
<h3><a name=v1.465>What's new in 1.465</a> (2012/05/21)</h3>
<ul class=image>
  <li class=bug>
    Artifact archiving from an ssh slave fails if symlinks are present
    (<a href="https://issues.jenkins-ci.org/browse/JENKINS-13202">issue 13202</a>)
</ul>
<h3><a name=v1.464>What's new in 1.464</a> (2012/05/14)</h3>
<ul class=image>
  <li class=bug>
    Don't try to set cookies on cachable requests.
    (<a href="https://issues.jenkins-ci.org/browse/JENKINS-12585">issue 12585</a>)
  <li class=bug>
    Fixed a regression in 1.462 that introduced Java6 dependency.
    (<a href="https://issues.jenkins-ci.org/browse/JENKINS-13659">issue 13659</a>)
  <li class=bug>
    Fixed JDK auto-installer
  <li class=bug>
    missing search image on plugin manager.
</ul>
<h3><a name=v1.463>What's new in 1.463</a> (2012/05/07)</h3>
<ul class=image>
  <li class=bug>
    Fixed a bug in the Content-Range header handling.
    (<a href="https://issues.jenkins-ci.org/browse/JENKINS-13125">issue 13125</a>)
  <li class=bug>
    Ant's default exclusion was preventing plugins from archiving some files.
    (<a href="https://issues.jenkins-ci.org/browse/JENKINS-13165">issue 13165</a>)
  <li class=bug>
    Fixed NPE in PAM authentication if the user is in a group that doesn't exist anymore.
  <li class=bug>
    End up more gracefully if there's some problem when searching for user partipication in the build
    (<a href="https://issues.jenkins-ci.org/browse/JENKINS-13564">issue 13564</a>)
  <li class=rfe>
    Improved the performance of the fingerprint persistence.
    (<a href="https://issues.jenkins-ci.org/browse/JENKINS-13154">issue 13154</a>)
  <li class=rfe>
    PAM authentication supports '@group' to force interpretation as a group instead of user.
    (<a href="https://issues.jenkins-ci.org/browse/JENKINS-13526">issue 13526</a>)
  <li class=rfe>
    Honor the <tt>Accept</tt> header in the <tt>job/name/build</tt> URL. 
    (<a href="https://issues.jenkins-ci.org/browse/JENKINS-13546">issue 13546</a>)
  <li class=rfe>
    Added a DISCOVER permission to allow anonymous users to be presented the login screen
    when accessing job URLs.
    (<a href="https://issues.jenkins-ci.org/browse/JENKINS-8214">issue 8214</a>)
  <li class='major rfe'>
    Publishers can be now reordered by the user.
    (<a href="https://groups.google.com/forum/?fromgroups#!topic/jenkinsci-dev/UQLvxQclyb4">discussion</a>)
</ul>
<h3><a name=v1.462>What's new in 1.462</a> (2012/04/30)</h3>
<ul class=image>
  <li class=bug>
    API token authentication was broken in 1.461
    (<a href="https://issues.jenkins-ci.org/browse/JENKINS-13600">issue 13600</a>)
  <li class=rfe>
    Added the filter textbox to the update center selector.
    (<a href="https://issues.jenkins-ci.org/browse/JENKINS-13476">issue 13476</a>)
  <li class=rfe>
    Move "View as plain text" link on console output page from top right to the sidepanel.
    (<a href="https://issues.jenkins-ci.org/browse/JENKINS-13389">issue 13389</a>)
  <li class=rfe>
    Convert "Delete this build" buttons into links in the sidepanel.
    (<a href="https://issues.jenkins-ci.org/browse/JENKINS-13387">issue 13387</a>)
  <li class=rfe>
    Validate project naming regex immediately.
    (<a href="https://issues.jenkins-ci.org/browse/JENKINS-13524">issue 13524</a>)
</ul>
<h3><a name=v1.461>What's new in 1.461</a> (2012/04/23)</h3>
<ul class=image>
  <li class=bug>
    Flag -U is not used during the parsing step of a Maven Job
    (<a href="https://issues.jenkins-ci.org/browse/JENKINS-8663">issue 8663</a>)
  <li class=bug>
    Custom workspace validation not working.
    (<a href="https://issues.jenkins-ci.org/browse/JENKINS-13404">issue 13404</a>)
  <li class=rfe>
    allow j/k navigation for search results
    (<a href="https://issues.jenkins-ci.org/browse/JENKINS-13105">issue 13105</a>)    
</ul>
<h3><a name=v1.460>What's new in 1.460</a> (2012/04/14)</h3>
<ul class=image>
  <li class=bug>
    Fixed: tests with the same name are no longer counted correctly.
    (<a href="https://issues.jenkins-ci.org/browse/JENKINS-13214">issue 13214</a>)
  <li class=rfe>
    Added a tag to copy text into clipboard for plugins
  <li class=rfe>
    Removed ASM dependency to avoid class incompatibility trobules.
  <li class=rfe>
    Supported hash token in the crontab syntax to distribute workload and avoid spikes.
</ul>
<h3><a name=v1.459>What's new in 1.459</a> (2012/04/09)</h3>
<ul class=image>
  <li class=bug>
    CLI - I/O error in channel Chunked connection/Unexpected termination of the channel - still occuring in Jenkins 1.449.
    (<a href="https://issues.jenkins-ci.org/browse/JENKINS-12037">issue 12037</a>)
  <li class=bug>
    Quiet period is blocking other jobs in queue.
    (<a href="https://issues.jenkins-ci.org/browse/JENKINS-12994">issue 12994</a>)  
  <li class=bug>
    Loading All Build History Fails.
    (<a href="https://issues.jenkins-ci.org/browse/JENKINS-13238">issue 13238</a>)  
  <li class=rfe>
    Added the View.READ permission to control visibility of views, and updated the default implementation to hide empty views.
    (<a href="https://issues.jenkins-ci.org/browse/JENKINS-3681">issue 3681</a>)  
  <li class=rfe>
    Added new extension point for transient build actions.
    (<a href="https://github.com/jenkinsci/jenkins/pull/421">pull 421</a>)
</ul>
<h3><a name=v1.458>What's new in 1.458</a> (2012/04/02)</h3>
<ul class=image>
  <li class=bug>
    Build Status page continues to show flashing "building" icons after build completion.
    (<a href="https://issues.jenkins-ci.org/browse/JENKINS-13217">issue 13217</a>)  
  <li class=bug>
    New Breadcrumb bar covers search suggestions
    (<a href="https://issues.jenkins-ci.org/browse/JENKINS-13195">issue 13195</a>)  
  <li class=bug>
    Fixed a log rotation portability problem on RedHat RPM package.
    (<a href="https://issues.jenkins-ci.org/browse/JENKINS-5784">issue 5784</a>)  
  <li class=bug>
    Computer.getHostName() returns null when it is not.
    (<a href="https://issues.jenkins-ci.org/browse/JENKINS-13185">issue 13185</a>)  
  <li class=bug>
    Fixed a socket file descriptor leak.
  <li class=rfe>
    Run <tt>$JENKINS_HOME/init.groovy.d/*.groovy</tt> as the init script if present
    (<a href="https://wiki.jenkins-ci.org/display/JENKINS/Configuring+Jenkins+upon+start+up">feature</a>)
  <li class=rfe>
    Improved the page loading performance, especially on large latency network
  <li class=bug>
    Resolve dependency issue between 'maven-plugin' and 'config-file-provider' plugin. If you are using the 'config-file-provider' plugin, you have to upgrade to version 1.9.1!  
</ul>
<h3><a name=v1.457>What's new in 1.457</a> (2012/03/26)</h3>
<ul class=image>
  <li class=bug>
    Fixed a thread leak in the embedded servlet container.
    (<a href="https://issues.jenkins-ci.org/browse/JENKINS-9882">issue 9882</a>)
  <li class=bug>
    Fixed a file handle leak in serving static content
    (<a href="https://issues.jenkins-ci.org/browse/JENKINS-13097">issue 13097</a>)
  <li class=bug>
    Breadcrumb popup menu gives javascript error on Internet Explorer 8.
    (<a href="https://issues.jenkins-ci.org/browse/JENKINS-13082">issue 13082</a>)
  <li class=bug>
    Ajax on Update Center does not work in prototype 1.7
  <li class=bug>
    'View as plain text' in Console Output is hidden by the new breadcrums bar
  <li class=bug>
    Last modification date of files in a zip are not the original timestamps
    (<a href="https://issues.jenkins-ci.org/browse/JENKINS-13122">issue 13122</a>)
  <li class=bug>
    "Reload Configuration from Disk" loses labels for swarm-clients
    (<a href="https://issues.jenkins-ci.org/browse/JENKINS-8043">issue 8043</a>)
  <li class="rfe">
    Jenkins uses correct port in mDNS advertisement and shows up in Safari Bonjour bookmarks.
</ul>
<h3><a name=v1.456>What's new in 1.456</a> (2012/03/19)</h3>
<ul class=image>
  <li class=bug>
    After renaming a job, the redirect goes to a wrong view.
    (<a href="https://github.com/jenkinsci/jenkins/pull/401">pull 401</a>)
  <li class=bug>
    <tt>BUILD_TAG</tt> wasn't unique for hierarchical project.
    (<a href="https://github.com/jenkinsci/jenkins/pull/402">pull 402</a>)
  <li class=bug>
    Workspace archiving wasn't handling symlinks correctly.
    (<a href="https://issues.jenkins-ci.org/browse/JENKINS-9118">issue 9118</a>)
  <li class=bug>
    Fixed a bug in the auto-overwrite of bundled plugins on Windows.
    (<a href="https://issues.jenkins-ci.org/browse/JENKINS-12514">issue 12514</a>)
  <li class=bug>
    Fixed a temporary memory spike when dealing with rapidly growing large console output and interactive monitoring.
  <li class=bug>
    Fixed a file handle leak while serving static files.
    (<a href="https://issues.jenkins-ci.org/browse/JENKINS-12674">issue 12674</a>)
  <li class=bug>
    Fixed a bug in executor/queue filtering for matrix projects.
    (<a href="https://github.com/jenkinsci/jenkins/pull/394">pull 394</a>)
  <li class=bug>
    Some of the context menu items have wrong links
    (<a href="https://issues.jenkins-ci.org/browse/JENKINS-12945">issue 12945</a>)
  <li class=rfe>
    Removed entries that don't make sense from the context menu
  <li class=rfe>
    Enable automatic hyperlinking on failed test summary.
    (<a href="https://github.com/jenkinsci/jenkins/pull/392">pull 392</a>)
  <li class=rfe>
    Performance improvement in JavaScript on modern browsers
    (<a href="https://github.com/jenkinsci/jenkins/pull/276">pull 276</a>)
  <li class=rfe>
    Matrix project execution order is made pluggable.
    (<a href="https://issues.jenkins-ci.org/browse/JENKINS-12778">issue 12778</a>)
</ul>
<h3><a name=v1.455>What's new in 1.455</a> (2012/03/12)</h3>
<ul class=image>
  <li class=bug>
    Fixed a regression in 1.453 with IE9
    (<a href="https://github.com/jenkinsci/jenkins/pull/397">pull 397</a>)
  <li class=bug>
    Fixed NPE in Groovy script execution via CLI (<a href="https://issues.jenkins-ci.org/browse/JENKINS-12302">issue 12302</a>)
  <li class=bug>
    Fixed bug where a queued build could start while the previous build was still in its post production state.
  <li class=bug>
    Improved the error retry logic of update center retrieval.
  <li class=bug>
    Update JavaMail to 1.4.4.
    (<a href="https://issues.jenkins-ci.org/browse/JENKINS-1152">issue 1152</a>, <a href="https://issues.jenkins-ci.org/browse/JENKINS-3983">issue 3983</a>)
  <li class=rfe>
    Integrated prototype.js 1.7
    (<a href="https://groups.google.com/forum/#!topic/jenkinsci-dev/rzHstHyK9Lo/discussion">discussion</a>)
  <li class=rfe>
    Supported programmatic retrieval/update of slave <tt>config.xml</tt>
  <li class=rfe>
    Breadcrumb now supports drop-down menu for faster navigation
    (<a href="https://groups.google.com/forum/#!topic/jenkinsci-dev/j9uCKnQB-Xw/discussion">discussion</a>)
  <li class=rfe>
    Configuration pages show a navigation drop-down menu in the breadcrumb bar to jump to sections
  <li class=rfe>
    Hyperlinks to model objects also supports drop-down menu for faster navigation.
    (<a href="https://groups.google.com/forum/#!topic/jenkinsci-dev/j9uCKnQB-Xw/discussion">discussion</a>)
  <li class=rfe>
    New ExtensionPoint to enforce naming conventions for projects/jobs and two implementations: Default (no restriction), Pattern (regex). 
    (<a href="https://issues.jenkins-ci.org/browse/JENKINS-12928">issue 12928</a>)
  <li class=rfe>
    <tt>java -jar jenkins.war</tt> now uses the HTTP only session cookie that's more robust against XSS vulnerability.
</ul>
<h3><a name=v1.454>What's new in 1.454</a> (2012/03/05)</h3>
<ul class=image>
  <li class=bug>
    Adjusted the HTML sanitization rules as they were too restrictive.
</ul>
<h3><a name=v1.453>What's new in 1.453</a> (2012/03/05)</h3>
<ul class=image>
  <li class='major bug'>
    Fixed a XSS vulnerability.
    (SECURITY-26)
  <li class='major bug'>
    Fixed a directory traversal vulnerability.
    (SECURITY-23)
  <li class=bug>
    Fixed a file descriptor leak on Windows
    (<a href="https://issues.jenkins-ci.org/browse/JENKINS-9882">issue 9882</a>)
  <li class=bug>
    'Age' column on 'Test Result' tab may show incorrect value when a test suite is divided into multiple junit files.
    (<a href="https://issues.jenkins-ci.org/browse/JENKINS-12457">issue 12457</a>)
  <li class=rfe>
    System Message - Doesnt appear on any view other than the default view.
    (<a href="https://issues.jenkins-ci.org/browse/JENKINS-7733">issue 7733</a>)
  <li class="rfe">
    Added UI component to show notification bar at the top of the page
  <li class="rfe">
    Users can configure search to be case insensitive.
    (<a href="https://issues.jenkins-ci.org/browse/JENKINS-850">issue 850</a>)
  <li class="rfe">
    Inline help now reports the plugin that contributes the said feature.
  <li class="rfe">
    Various configuration pages are getting the "apply" button.
  <li class="rfe">
    Avoid post-build depoy to Maven repository in release build
    (<a href="https://issues.jenkins-ci.org/browse/JENKINS-12397">issue 12397</a>)   
  <li class=rfe>
    Jenkins no longer failes to start if plugins have cyclic dependencies, but deactivates these plugins.
  <li class=rfe>
    Adding the video/webm mime type for files with extension .webm.
  <li class=rfe>
    update to guava 11.0.1
</ul>
<h3><a name=v1.452>What's new in 1.452</a> (2012/02/27)</h3>
<ul class=image>
  <li class=bug>
    Infinite loop or invalid next execution with crontab DoW=7
    (<a href="https://issues.jenkins-ci.org/browse/JENKINS-12357">issue 12357</a>)
  <li class=bug>
    Broken links to test results with '#' or '?' in the name
    (<a href="https://issues.jenkins-ci.org/browse/JENKINS-10458">issue 10458</a>)
  <li class="bug">
    Fix launching browser too early to http://localhost:8080 in OS X
    installer.
    (<a href="https://issues.jenkins-ci.org/browse/JENKINS-12622">issue 12622</a>)
  <li class="bug">
    Bundled slf4j binding to avoid classloader contraint violation in JBoss
    (<a href="https://issues.jenkins-ci.org/browse/JENKINS-12334">issue 12334</a>,
     <a href="https://issues.jenkins-ci.org/browse/JENKINS-12446">issue 12446</a>,
     <a href="https://issues.jenkins-ci.org/browse/JENKINS-12650">issue 12650</a>)
  <li class="bug">
    Fixed a UI problem with the "save" button that sticks to the bottom.
  <li class="rfe">
    Misc performance improvements
    (<a href="https://github.com/jenkinsci/jenkins/pull/342">pull 342</a>)
</ul>
<h3><a name=v1.451>What's new in 1.451</a> (2012/02/13)</h3>
<ul class=image>
  <li class=bug>
    The <tt>-c</tt> option in the <tt>build</tt> command wasn't working for some SCM.
  <li class=bug>
    Fix multi submit with shortcut key in script console.
    (<a href="https://github.com/jenkinsci/jenkins/pull/364">pull 364</a>)
  <li class=rfe>
    job rows in view should have id= for easy access
    (<a href="https://issues.jenkins-ci.org/browse/JENKINS-12490">issue 12518</a>)
  <li class=rfe>
    M2 job: create links to codehaus maven plugins and their goals
    (<a href="https://issues.jenkins-ci.org/browse/JENKINS-12529">issue 12529</a>)  
  <li class=rfe>
    Matrix job now allows delete whole matrix, including sub-jobs.
  <li class=bug>
    Fixed a bug in LDAP default root DN inference.
    (<a href="https://issues.jenkins-ci.org/browse/JENKINS-8152">issue 8152</a>)
  <li class=bug>
    <tt>ComputerListener.onOffline</tt> was not called when the client was terminated abruptly.
    (<a href="https://issues.jenkins-ci.org/browse/JENKINS-12680">issue 12680</a>)
  <li class=ref>
    CLI now supports also encrypted key file
  <li class=rfe>
    Recognize test results from eviware:maven-soapui-plugin.
    (<a href="https://issues.jenkins-ci.org/browse/JENKINS-11353">issue 11353</a>)    
</ul>
<h3><a name=v1.450>What's new in 1.450</a> (2012/01/30)</h3>
<ul class=image>
  <li class=bug>
    <tt>install-plugin</tt> CLI command fails to put a file in the right location when installing from URL.
  <li class=bug>
    Fixed a bug where long post-production processing in matrix jobs can cause incorrect abortion.
  <li class=bug>
    month should not be 0.
    (<a href="https://issues.jenkins-ci.org/browse/JENKINS-12356">issue 12356</a>)
  <li class=bug>
    "Create a new slave" page didn't auto-complete for copying.
    (<a href="https://issues.jenkins-ci.org/browse/JENKINS-12490">issue 12490</a>)
  <li class=bug>
    Fixed a bug in the auto-overwrite of bundled plugins.
  <li class=rfe>
    Upgrade to maven artifacts 3.0.4
  <li class=rfe>
    Running build via CLI now records actual user who started the build
</ul>
<h3><a name=v1.449>What's new in 1.449</a> (2012/01/23)</h3>
<ul class=image>
  <li class=bug>
    Build fails on "Deploy artifacts to Maven repository" due to trying to upload parent POM twice for release artifacts.
    (<a href="https://issues.jenkins-ci.org/browse/JENKINS-11248">issue 11248</a>)
  <li class=bug>
    Fixed an occasional "URI must start with a slash" error when the anonymous user doesn't have the read access.
  <li class="rfe">
    OS X installer can optionally create a new user &quot;jenkins&quot; and use
    it. This user has a writable home directory, making it possible to set up ssh for Jenkins.
  <li class="rfe">
    No workspace available message includes wiped out workspace as a potential cause.
    (<a href="https://issues.jenkins-ci.org/browse/JENKINS-10432">issue 10432</a>)
  <li class="bug">
    Stop users being created in memory if they failed to provide all the required registration information correctly.
    (<a href="https://issues.jenkins-ci.org/browse/JENKINS-7096">issue 7096</a>)
  <li class=bug>
    <tt>java -jar jenkins.war</tt> finally detects invalid command line options and report that as an error.
  <li class=rfe>
    When run in terminal, warning/error messages are colored.
</ul>
<h3><a name=v1.448>What's new in 1.448</a> (2012/01/17)</h3>
<ul class=image>
  <li class=bug>
    Location of the temporary file "Maven Global Settings" incompatible with release:prepare
    (<a href="https://issues.jenkins-ci.org/browse/JENKINS-12315">issue 12315</a>)
  <li class=bug>
    Failure to check the username/groupname in the matrix security shouldn't hide the user name
    (<a href="https://issues.jenkins-ci.org/browse/JENKINS-9519">issue 9519</a>)
  <li class=bug>
    Fixed a hash DoS vulnerability.
    (<a href="http://www.ocert.org/advisories/ocert-2011-003.html">SECURITY-22</a>)
  <li class=bug>
    Fixed "Deploy artifacts to Maven repository" as a promotion action.
    Requires promoted-builds plugin 2.5+.
    (<a href="https://issues.jenkins-ci.org/browse/JENKINS-11766">issue 11766</a>)
  <li class="bug">
    Fixed a bug in the symlink creation code on BSD platforms.
    <a href="https://issues.jenkins-ci.org/browse/JENKINS-12119">issue 12119</a>
  <li class="bug">
    Default e-mail suffix should be used to complete the domain name portion of the recipients list.
    (<a href="https://github.com/jenkinsci/jenkins/pull/324">pull #324</a>)
  <li class="bug">
    Closure execution after <tt>CLI.upgrade()</tt> should carry over the transport credential.
    <a href="https://issues.jenkins-ci.org/browse/JENKINS-10890">issue 10890</a>
  <li class="bug">
    Incorrect path delimiter used in ZipArchiver when creating archive on Windows.
    <a href="https://issues.jenkins-ci.org/browse/JENKINS-9942">issue 9942</a>
  <li class="rfe">
    <tt>.jpi</tt> is now supported as well as <tt>.hpi</tt> as a plugin extension.
    (<a href="https://github.com/jenkinsci/jenkins/pull/331">pull #331</a>)
  <li class="rfe">
    Windows service slave launcher now supports more generalized user account option.
    (<a href="https://github.com/jenkinsci/jenkins/pull/328">pull #328</a>)
  <li class="rfe">
    OSX installer now checks for the existence of JVM and open the browser in the end.
    (<a href="https://github.com/jenkinsci/jenkins/pull/329">pull #329</a>)
  <li class="rfe">
    Added the Reploy-To header support.
    (<a href="https://github.com/jenkinsci/jenkins/pull/306">pull #306</a>)
  <li class="rfe">
    The location of Maven local repository is now pluggable, and supported per-executor configuration out of the box.
    (<a href="https://github.com/jenkinsci/jenkins/pull/293">pull #293</a>)
  <li class="rfe">
    Jobs now support display name separate from its unique name
    <a href="https://issues.jenkins-ci.org/browse/JENKINS-11762">issue 11762</a>
</ul>
<h3><a name=v1.447>What's new in 1.447</a> (2012/01/09)</h3>
<ul class=image>
  <li class=bug>
    Fixed a hash DoS vulnerability.
    (<a href="http://www.ocert.org/advisories/ocert-2011-003.html">SECURITY-22</a>)
  <li class=bug>
  NullPointerException in maven-plugin: Maven3Builder / ExecutedMojo (1.445)
  (<a href="https://issues.jenkins-ci.org/browse/JENKINS-12259">issue 12259</a>)
  <li class='rfe'>
    Reduced overhead of maven jobs.
    (<a href="https://issues.jenkins-ci.org/browse/JENKINS-11883">issue 11883</a>)
  <li class=bug>
    Link to user profile from console output should go to the user ID, not the user name
    (<a href="https://issues.jenkins-ci.org/browse/JENKINS-12279">issue 12279</a>)
  <li class=bug>
    Copy artifacts fails on windows slaves due to failing to set a timestamp.
    (<a href="https://issues.jenkins-ci.org/browse/JENKINS-11073">issue 11073</a>)
</ul>
<h3><a name=v1.446>What's new in 1.446</a> (2012/01/02)</h3>
<ul class=image>
  <li class='major rfe'>
    Jenkins now acts as an SSH daemon
    (<a href="https://wiki.jenkins-ci.org/display/JENKINS/Jenkins+SSH">doc</a>)
  <li class='rfe'>
    Added hyperlinks to console output
    (<a href="https://github.com/jenkinsci/jenkins/pull/334">pull #334</a>)
  <li class='rfe'>
    Add option to disable mailnotifications for each failed maven module.
    (<a href="https://issues.jenkins-ci.org/browse/JENKINS-5695">issue 5695</a>)
  <li class='rfe'>
    Sort workspace file list based on request locale.
    (<a href="https://issues.jenkins-ci.org/browse/JENKINS-12139">issue 12139</a>)
</ul>
<h3><a name=v1.445>What's new in 1.445</a> (2011/12/26)</h3>
<ul class=image>
  <li class=rfe>
    CLI now supports using HTTP proxy for tunneling its TCP/IP connection.
  <li class=rfe>
    CLI now supports routing TCP/IP requests without going through HTTP reverse proxy.
  <li class=rfe>
    If reload fails, don't let the partially loaded state running, or risk the user overwriting the configs they have.
    (<a href="https://issues.jenkins-ci.org/browse/JENKINS-11204">issue 11204</a>)
  <li class=rfe>
    Update center UI improvement. "Install" button is now always visisble.
  <li class=rfe>
    Configuration UI improvement. "Save" button is always visible.
  <li class=bug>
    Fixed a bug where a large output from Maven can cause module log output to go out of sync with module build log files.
  <li class=bug>
    Confusing error message when the --username option is used on the system with the .ssh directory.
    (<a href="https://issues.jenkins-ci.org/browse/JENKINS-11873">issue 11873</a>)
  <li class=bug>
    Fixed prematurely re-drawn matrix test result graph.
</ul>
<h3><a name=v1.444>What's new in 1.444</a> (2011/12/19)</h3>
<ul class=image>
  <li class=rfe>
    Make the matrix configuration table looks like the rest of Jenkins tables.
    (<a href="https://issues.jenkins-ci.org/browse/JENKINS-10251">issue 10251</a>)
  <li class=rfe>
    Improved Italian translation.
  <li class=bug>
    Fixed the incorrect table border cropping
    (<a href="https://issues.jenkins-ci.org/browse/JENKINS-12061">issue 12061</a>)
</ul>
<h3><a name=v1.443>What's new in 1.443</a> (2011/12/12)</h3>
<ul class=image>
  <li class=bug>
    Wagon 2.0 upgrade broke the Redeploy task for webdav repositories
    (<a href="https://issues.jenkins-ci.org/browse/JENKINS-11318">issue 11318</a>)
  <li class=bug>
    Self-restart wasn't working with 32bit x86 Solaris
    (<a href="https://issues.jenkins-ci.org/browse/JENKINS-6629">issue 6629</a>)
  <li class=bug>
    Fixed IPv6 handling in Winstone
    (<a href="https://github.com/jenkinsci/winstone/pull/2">pull request #2</a>)
  <li class=bug>
    OS X installer can fail to set the file permissions correctly.
    (<a href="https://issues.jenkins-ci.org/browse/JENKINS-11714">issue 11714</a>)
  <li class=bug>
    Build history time line wasn't working for IE8.
    (<a href="https://issues.jenkins-ci.org/browse/JENKINS-7403">issue 7403</a>)
  <li class=bug>
    Build history time line should be resizable
    (<a href="https://issues.jenkins-ci.org/browse/JENKINS-11834">issue 11834</a>)
  <li class=bug>
    Fixed a bug in Windows registry enumeration with large data.
    (<a href="https://issues.jenkins-ci.org/browse/JENKINS-11767">issue 11767</a>)
  <li class=bug>
    Debian/Ubuntu init script does not wait long enough during stop operation
    (<a href="https://issues.jenkins-ci.org/browse/JENKINS-11744">issue 11744</a>)
  <li class=bug>
    Jenkins takes up too much space in /var/run
    (<a href="https://issues.jenkins-ci.org/browse/JENKINS-11366">issue 11366</a>)
  <li class=bug>
    Fixed a <tt>NoSuchMethodError</tt> on JBoss 5.1 EAP
    (<a href="https://issues.jenkins-ci.org/browse/JENKINS-11960">issue 11960</a>)
  <li class=bug>
    Use $JENKINS_USER in Debian postinst script.
    (<a href="https://issues.jenkins-ci.org/browse/JENKINS-5771">issue 5771</a>)
  <li class=bug>
    Fixed a bug where Jenkins failed to show localized text for Hebrew, Indonesian, and Yedish.
  <li class=bug>
    Canonical name of Maven artifacts may end with "-" if classifier is empty.
    (<a href="https://issues.jenkins-ci.org/browse/JENKINS-11819">issue 11819</a>) 
  <li class=rfe>
    Proxy configuration supported "no proxy host" setting to allow some hosts to bypass proxy.
    (<a href="https://issues.jenkins-ci.org/browse/JENKINS-8710">issue 8710</a>)
  <li class=rfe>
    Added/improved localization to Arabic, Bulgarian, Catalan, Czech, Danish, German, Greek, Esperanto, Spanish, Estonian, Basque, Finnish, French, Hebrew, Hindi, Hungarian, Indonesian, Icelandic, Italian, Kannada, Korean, Lithuanian, Latvian, Marathi, Norwegian, Dutch, Polish, Portugeese, Romanian, Russian, Slovak, Slovenian, Serbian, Swedish, Telgu, Turkish, Ukrainian, and Chinese. Thanks everyone!
</ul>
<h3><a name=v1.442>What's new in 1.442</a> (2011/12/05)</h3>
<ul class=image>
  <li class=bug>
    Workspaces mixed when launching multiple concurrent builds.
    (<a href="https://issues.jenkins-ci.org/browse/JENKINS-11825">issue 11825</a>)
  <li class=bug>
    Fixed ConcurrentModificationException in parallel Maven 3 builds.
    (<a href="https://issues.jenkins-ci.org/browse/JENKINS-11256">issue 11256</a>)
  <li class=rfe>
    Upgrade aether version to 1.13 and sisu to 2.3.0 .
  <li class=rfe>
    add new action type to enable plugins to intercept the maven 'goals and options' 
    (<a href="https://github.com/jenkinsci/jenkins/pull/316">pull #316</a>)
  <li class=rfe>
    Upgrade to Maven Wagon 2.1 which supports preemptive authz for dav deployment.
  <li class='major rfe'>
    Plugins can be now installed without taking Jenkins offline.
</ul>
<h3><a name=v1.441>What's new in 1.441</a> (2011/11/27)</h3>
<ul class=image>
  <li class=bug>
    If running as a daemon, don't daemonize one more time during restart.
    (<a href="https://issues.jenkins-ci.org/browse/JENKINS-11742">issue 11742</a>)
  <li class=bug>
    Fixed NPE in Subversion polling of Maven jobs.
    (<a href="https://issues.jenkins-ci.org/browse/JENKINS-11592">issue 11592</a>)
  <li class=rfe>
    CLI jar now has the version number in the manifest as well as the "-version" option.
</ul>
<h3><a name=v1.440>What's new in 1.440</a> (2011/11/17)</h3>
<ul class=image>
  <li class=bug>
    Sorting "diff" in test result requires 2 clicks
    (<a href="https://issues.jenkins-ci.org/browse/JENKINS-5460">issue 5460</a>)
  <li class=bug>
    java.io.IOException: Unexpected termination of the channel - SEVERE: I/O error in channel Chunked connection when using jenkins-cli.jar (works on older Hudson version)
    (<a href="https://issues.jenkins-ci.org/browse/JENKINS-11130">issue 11130</a>)
  <li class=bug>
    Debian init script now returns the proper exit code from the 'status' command.
    (<a href="https://issues.jenkins-ci.org/browse/JENKINS-11306">issue 11306</a>)
  <li class=bug>
    Fixed a bug in Mac OS X ProcessKiller argument parsing.
    (<a href="https://issues.jenkins-ci.org/browse/JENKINS-9634">issue 9634</a>)
  <li class=bug>
    Dependency wasn't recalculated with CLI "update-job" command.
    (<a href="https://issues.jenkins-ci.org/browse/JENKINS-11636">issue 11636</a>)
  <li class=rfe>
    Sortable table wasn't "stable" when there are same values in different rows
    (<a href="https://issues.jenkins-ci.org/browse/JENKINS-11551">issue 11551</a>)
  <li class=rfe>
    Managed windows slaves can be now run as a specific user account
    (<a href="https://github.com/jenkinsci/jenkins/pull/289">pull #289</a>) 
  <li class=rfe>
    Description field now has the preview button to test it inline.
    (<a href="https://github.com/jenkinsci/jenkins/pull/243">pull #243</a>)
  <li class=rfe>
    Record fingerprints of parent POMs - only working with Maven 2.2 or newer
    (<a href="https://issues.jenkins-ci.org/browse/JENKINS-8383">issue 8383</a>)
  <li class=rfe>
    Maven mojo records can be now sorted
</ul>
<h3><a name=v1.439>What's new in 1.439</a> (2011/11/14)</h3>
<ul class=image>
  <li class=bug>
    Fixed random OutOfMemoryError with console annotations
    (<a href="https://issues.jenkins-ci.org/browse/JENKINS-9349">issue 9349</a>)
  <li class=bug>
    Fix small UI issue on build queue.
    (<a href="https://issues.jenkins-ci.org/browse/JENKINS-11637">issue 11637</a>)
  <li class=rfe>
    Textbox for numbers should be type=number
    (<a href="https://issues.jenkins-ci.org/browse/JENKINS-11513">issue 11513</a>)
  <li class=rfe>
    Added an extension point to sort matrix configuration builds when executing them sequentially
    (<a href="https://github.com/jenkinsci/jenkins/pull/301">pull #301</a>) 
</ul>
<h3><a name=v1.438>What's new in 1.438</a> (2011/11/07)</h3>
<ul class=image>
  <li class='major bug'>
    Thanks to Luca De Fulgentis, fixed XSS vulnerability with the built-in servlet container.
    (SECURITY-17)
  <li class=bug>
    Repeated ids, expandTextArea() and multiple "Invoke Ant" build steps.
    (<a href="https://issues.jenkins-ci.org/browse/JENKINS-10989">issue 10989</a>)
  <li class=bug>
    Improve the resilience to the missing 'nextBuildNumber' file.
  (<a href="https://issues.jenkins-ci.org/browse/JENKINS-11563">issue 11563</a>)
  <li class=bug>
    NPE when running Maven 3 jobs with -T.
    (<a href="https://issues.jenkins-ci.org/browse/JENKINS-11458">issue 11458</a>)
  <li class=rfe>
    Support mailto: links in actions.
    (<a href="https://issues.jenkins-ci.org/browse/JENKINS-7725">issue 7725</a>)
  <li class=rfe>
    Rewrote the JDK installer to remove problematic HtmlUnit dependencies.
    (<a href="https://issues.jenkins-ci.org/browse/JENKINS-11420">issue 11420</a>)
</ul>
<h3><a name=v1.437>What's new in 1.437</a> (2011/10/31)</h3>
<ul class=image>
  <li class=rfe>
    Added MIME headers with job name and build result to notification emails.
  <li class=bug>
    "Changes" in Build Summary broken in IE standard mode since 1.434
    (<a href="https://issues.jenkins-ci.org/browse/JENKINS-11383">issue 11383</a>)
  <li class=bug>
    GET request to configSubmit wipes some configuration
    (<a href="https://issues.jenkins-ci.org/browse/JENKINS-11397">issue 11397</a>, <a href="https://issues.jenkins-ci.org/browse/JENKINS-7847">issue 7847</a>)
  <li class=bug>
    Jenkins logo headless when server is starting.
    (<a href="https://issues.jenkins-ci.org/browse/JENKINS-11444">issue 11444</a>)
  <li class=rfe>
    Allow update center CA certificates to be placed in $JENKINS_HOME/update-center-rootCAs
</ul>
<h3><a name=v1.436>What's new in 1.436</a> (2011/10/23)</h3>
<ul class=image>
  <li class=bug>
    Fixed a plugin boot problem that causes Jenkins to startup gracefully when some optional plugin dependencies aren't met (such as ivy to nant)
    (<a href="https://issues.jenkins-ci.org/browse/JENKINS-11279">issue 11279</a>)
  <li class=bug>
    Avoid overwriting the repository definitions.
    (<a href="https://issues.jenkins-ci.org/browse/JENKINS-11229">issue 11229</a>)
  <li class=bug>
    "Tailing" the console of an active job broken in 1.434
    (<a href="https://issues.jenkins-ci.org/browse/JENKINS-11307">issue 11307</a>)
  <li class=bug>
    Fingerprint's age should be sorted by its elapsed time
    (<a href="https://issues.jenkins-ci.org/browse/JENKINS-9210">issue 9210</a>)
  <li class=rfe>
    Improved the classloading performance
  <li class=rfe>
    Expose original file name as a String parameter on for FileParameters
    (<a href="https://issues.jenkins-ci.org/browse/JENKINS-11326">issue 11326</a>)
  <li class=rfe>
    Added hyperlinks to build trigger console messages.
    (<a href="https://github.com/jenkinsci/jenkins/pull/291">pull #291</a>) 
</ul>
<h3><a name=v1.435>What's new in 1.435</a> (2011/10/17)</h3>
<ul class=image>
  <li class=bug>
    Fixed the XML encoding sniffing problem in environments that have old JAXP
    (<a href="https://issues.jenkins-ci.org/browse/JENKINS-4525">issue 4525</a>)
  <li class=bug>
    Suggestions for search do not work since 1.433
    (<a href="https://issues.jenkins-ci.org/browse/JENKINS-11208">issue 11208</a>)
  <li class=rfe>
    "System Admin E-mail Address" is confusing label for notification mail "from"
    (<a href="https://issues.jenkins-ci.org/browse/JENKINS-11209">issue 11209</a>)    
</ul>
<h3><a name=v1.434>What's new in 1.434</a> (2011/10/09)</h3>
<ul class=image>
  <li class=bug>
    Add support for android-maven-plugin integration test reports and fix an error with 2.x maven-android-plugin
    (<a href="https://issues.jenkins-ci.org/browse/JENKINS-10913">issue 10913</a>)    
  <li class=bug>
    HTTPS on port 80 makes Jenkins infer his URI incorrectly
    (<a href="https://issues.jenkins-ci.org/browse/JENKINS-11151">issue 11151</a>)
  <li class=bug>
    Resizable textarea handle does not work if CodeMirror is enabled
    (<a href="https://issues.jenkins-ci.org/browse/JENKINS-11132">issue 11132</a>)
  <li class=bug>
    "Alternate settings file" build parameter is getting cleaned after job execution
    (<a href="https://issues.jenkins-ci.org/browse/JENKINS-10955">issue 10955</a>)
  <li class=rfe>
    upgrade Apache Maven Wagon to 2.0.
    (<a href="https://issues.jenkins-ci.org/browse/JENKINS-11164">issue 11164</a>)
  <li class=rfe>
    Made build SCM change set a weak reference to reduce heap usage 
  <li class=rfe>
    Added a way to show avatar images on user pages.
    (<a href="https://issues.jenkins-ci.org/browse/JENKINS-7494">issue 7494</a>)    
</ul>
<h3><a name=v1.433>What's new in 1.433</a> (2011/10/01)</h3>
<ul class=image>
  <li class=bug>
    Port on HTTP Proxy Configure accepts characters except the digits
    (<a href="https://issues.jenkins-ci.org/browse/JENKINS-11068">issue 11068</a>)
  <li class=bug>
    Broken link in help text of HTTP Proxy Configuration
    (<a href="https://issues.jenkins-ci.org/browse/JENKINS-11051">issue 11051</a>)
  <li class=bug>
    Broken help button for Log Recorders
    (<a href="https://issues.jenkins-ci.org/browse/JENKINS-11052">issue 11052</a>)
  <li class=bug>
    Fatal exception apparently within Xalan code on AIX
    (<a href="https://issues.jenkins-ci.org/browse/JENKINS-10851">issue 10851</a>) 
  <li class=bug>
    NOT_BUILT &amp; other build status are reported inconsistently
    (<a href="https://issues.jenkins-ci.org/browse/JENKINS-11013">issue 11013</a>)
  <li class=bug>
    Canceling a parent multi-config build produces non-deserializable build.xml
    (<a href="https://issues.jenkins-ci.org/browse/JENKINS-10903">issue 10903</a>)
  <li class=bug>
    Label of the master should be editable if cloud is set up.
    (<a href="https://issues.jenkins-ci.org/browse/JENKINS-11100">issue 11100</a>)
  <li class=rfe>
    Improved the error diagnosis by ping-driven connection termination.
    (<a href="https://issues.jenkins-ci.org/browse/JENKINS-11097">issue 11097</a>)
  <li class=rfe>
    YUI updated to 2.9
  <li class=rfe>
    Concurrent build is no longer beta
  <li class=rfe>  
    Permission check added when viewing configuration of computer set.
  <li class='major rfe'>  
    Maven project now supports arbitrary build steps
    (<a href="https://github.com/jenkinsci/jenkins/pull/233">pull #233</a>) 
  <li class='major rfe'>  
    Jenkins internally started using Guice for loading extensions
    (<a href="https://issues.jenkins-ci.org/browse/JENKINS-8751">issue 8751</a>) 
</ul>
<h3><a name=v1.432>What's new in 1.432</a> (2011/09/25)</h3>
<ul class=image>
  <li class=bug>
    JDK auto-installation does not respect proxy settings
    (<a href="https://issues.jenkins-ci.org/browse/JENKINS-10634">issue 10634</a>)
  <li class=bug>
    Tools download does not respect proxy settings
    (<a href="https://issues.jenkins-ci.org/browse/JENKINS-5271">issue 5271</a>)
  <li class=bug>
    Recover from a corrupted JSON update data file automatically
    (<a href="https://issues.jenkins-ci.org/browse/JENKINS-7034">issue 7034</a>)
  <li class=bug>
    Fixed the reported system reboot problem on installing JDK on Windows
    (<a href="https://issues.jenkins-ci.org/browse/JENKINS-7288">issue 7288</a>)
  <li class=bug>
    Fixed the OutOfMemoryError in trying to download/install JDK
    (<a href="https://issues.jenkins-ci.org/browse/JENKINS-10689">issue 10689</a>)
  <li class=rfe>
    Enabled shortcut key on script console
  <li class=rfe>
    Remember sortable table state into local storage
    (<a href="https://issues.jenkins-ci.org/browse/JENKINS-203">issue 203</a>)
</ul>
<h3><a name=v1.431>What's new in 1.431</a> (2011/09/19)</h3>
<ul class=image>
  <li class=bug>
    Jenkins unable to start if the /tmp/jna catalogue exists and is owned by a different user
    (<a href="https://issues.jenkins-ci.org/browse/JENKINS-10774">issue 10774</a>)
  <li class=rfe>
    Display the file size in the artifact list page
    (<a href="https://issues.jenkins-ci.org/browse/JENKINS-7798">issue 7798</a>)
  <li class=rfe>
    Fixed a file permission handling in the unzip code.
    (<a href="https://issues.jenkins-ci.org/browse/JENKINS-9577">issue 9577</a>)
  <li class=rfe>
    Add "un/check all" buttons on matrix-based security.
    (<a href="https://issues.jenkins-ci.org/browse/JENKINS-7565">issue 7565</a>)
</ul>
<h3><a name=v1.430>What's new in 1.430</a> (2011/09/11)</h3>
<ul class=image>
  <li class=bug>
    Added way to mark all plugins to be updated at once
    (<a href="https://issues.jenkins-ci.org/browse/JENKINS-10443">issue 10443</a>)
  <li class=bug>
    Fixed a bug in the UI JavaScript behavior with IE
  <li class=bug>
    Matrix project pages don't show latest test results.
    (<a href="https://issues.jenkins-ci.org/browse/JENKINS-10864">issue 10864</a>)
  <li class=rfe>
  Bundling <a href="https://wiki.jenkins-ci.org/display/JENKINS/Translation+Assistance+Plugin">the translation assistance plugin</a> in the hope of increasing the contribution.
  <li class=rfe>
  Introduce a fine-grained permission to control who is allowed to run the Groovy Console.
  <li class=rfe>
    Maven jobs should include fingerprints of their parent POMs
    (<a href="https://issues.jenkins-ci.org/browse/JENKINS-8383">issue 8383</a>)
  <li class=rfe>
    Add support for maven-android-plugin integration test reports
    (<a href="https://issues.jenkins-ci.org/browse/JENKINS-10913">issue 10913</a>)    
</ul>
<h3><a name=v1.429>What's new in 1.429</a> (2011/09/06)</h3>
<ul class=image>
  <li class=bug>
    maven submodule build fails doing mkdir on master.
    (<a href="https://issues.jenkins-ci.org/browse/JENKINS-10831">issue 10831</a>)
  <li class=bug>
    CLI clients should be able to see plugin classes
    <a href="http://jenkins.361315.n4.nabble.com/channel-example-and-plugin-classes-gives-ClassNotFoundException-tp3756092p3756092.html">report</a>
  <li class=bug>
    Fixed NPE in running <tt>assembly:assembly</tt> with Maven3
    (<a href="https://issues.jenkins-ci.org/browse/JENKINS-8837">issue 8837</a>)
  <li class=bug>
    Fixed a bug in one of the file copy operations that caused the copy-artifact plugin to fail to preserve the timestamp.
    (<a href="https://issues.jenkins-ci.org/browse/JENKINS-10805">issue 10805</a>)
  <li class=bug>
    Jenkins didn't start on IBM JDK.
    (<a href="https://issues.jenkins-ci.org/browse/JENKINS-10810">issue 10810</a>)
  <li class=bug>
    Fixed a possible NPE during the boot sequence
    (<a href="https://issues.jenkins-ci.org/browse/JENKINS-10799">issue 10799</a>)
  <li class=rfe>
    stdin/stdout based remote slaves, such as ones launched via SSH or script, now does a better redirect to avoid interference with JVM output to stdout.
    (<a href="https://issues.jenkins-ci.org/browse/JENKINS-8856">issue 8856</a>)
  <li class=bug>
    Project names in fingerprint records weren't updated when a project is renamed.
    (<a href="https://issues.jenkins-ci.org/browse/JENKINS-10330">issue 10330</a>)
  <li class=rfe>
    External job submision now supports &lt;displayName&gt; and &lt;description&gt; elements
    (<a href="https://github.com/jenkinsci/jenkins/pull/215">pull 215</a>)
</ul>
<h3><a name=v1.428>What's new in 1.428</a> (2011/08/29)</h3>
<ul class=image>
  <li class=bug>
    CLI jar download was making the browser prefer a wrong file name.
  <li class=bug>
    Link "Started by user XXX" broken on build status page if user name modified.
    (<a href="https://issues.jenkins-ci.org/browse/JENKINS-10698">issue 10698</a>)
  <li class=bug>
    404 error when clicking "Build History" link on MyView.
  <li class=bug>
    Add a DefaultViewsTabBar config.jelly to avoid jelly exception
    (<a href="https://issues.jenkins-ci.org/browse/JENKINS-10640">issue 10640</a>)
  <li class=rfe>
    go back to view page when job is deleted.
    (<a href="https://issues.jenkins-ci.org/browse/JENKINS-10510">issue 10510</a>)
  <li class=rfe>
    A Global Environment variable with an empty key would fail maven builds since 1.424. Ignore these variables instead of failing the build.
    (<a href="https://groups.google.com/forum/#!searchin/jenkinsci-users/timp/jenkinsci-users/YThhsdGBVwM/7_7GMYIYiRIJ">report</a>)

</ul>
<h3><a name=v1.427>What's new in 1.427</a> (2011/08/19)</h3>
<ul class=image>
  <li class='major bug'>
    Builds failing while archiving test result if build is running in different VM (e.g. IBM J9) than Jenkins is
    (<a href="https://issues.jenkins-ci.org/browse/JENKINS-10030">issue 10030</a>)
  <li class='major bug'>
    Maven builds failing with NullPointerException at the end.
    (<a href="https://issues.jenkins-ci.org/browse/JENKINS-10715">issue 10715</a>)
  <li class=bug>
    Jenkins self-restart causes process name to change from java to exe
    (<a href="https://issues.jenkins-ci.org/browse/JENKINS-9206">issue 9206</a>)
  <li class=bug>
    Fixed a bug where SSH public key authentication for CLI wasn't working for username/password based security realm.
    (<a href="https://issues.jenkins-ci.org/browse/JENKINS-10647">issue 10647</a>)
  <li class=bug>
    Failing to install a plugin from CLI should result in non-zero exit code
    (<a href="https://issues.jenkins-ci.org/browse/JENKINS-10057">issue 10057</a>)
  <li class=bug>
    Fixed NPE in trying to diagnose undefined job error.
    (<a href="https://issues.jenkins-ci.org/browse/JENKINS-7826">issue 7826</a>)
  <li class=bug>
    Disable auto refresh in slave markOffline screen
    (<a href="https://issues.jenkins-ci.org/browse/JENKINS-10608">issue 10608</a>)
  <li class=bug>
    Workspace-cleanup thread shouldn't delete custom workspace directories
    (<a href="https://issues.jenkins-ci.org/browse/JENKINS-8880">issue 8880</a>)
  <li class=rfe>
    Improved the speed of shutdown
  <li class=rfe>
    RPM package should honor user-modified configuration file better
    (<a href="https://issues.jenkins-ci.org/browse/JENKINS-10037">issue 10037</a>)
  <li class=rfe>
    OS X package now provides customizable commandline
    (<a href="https://github.com/jenkinsci/jenkins/pull/195">pull request 195</a>)
  <li class=rfe>
    Improved the remote API for queue
    (<a href="https://issues.jenkins-ci.org/browse/JENKINS-10414">issue 10414</a>)
  <li class=rfe>
    Added a dignosis CLI command to report the current granted authorities.
  <li class=rfe>
    Added a CLI command to set display name of the build
    (<a href="https://issues.jenkins-ci.org/browse/JENKINS-9126">issue 9126</a>)
  <li class=rfe>
    Added an option in CLI build command to check for SCM changes before carrying out a build
    (<a href="https://issues.jenkins-ci.org/browse/JENKINS-9968">issue 9968</a>)
  <li class=rfe>
    If CLI fails to connect via a JNLP Slave port, fall back to HTTP full-duplex.
    (<a href="https://issues.jenkins-ci.org/browse/JENKINS-10611">issue 10611</a>)
  <li class=rfe>
    Added two CLI commands to manipulate job by its XML definition.
    (<a href="https://issues.jenkins-ci.org/browse/JENKINS-8797">issue 8797</a>)
  <li class=rfe>
    Added two CLI commands to shutdown Jenkins
    (<a href="https://issues.jenkins-ci.org/browse/JENKINS-6594">issue 6594</a>)
  <li class=rfe>
    Fixed unclear text for Tabs with no jobs
    (<a href="https://issues.jenkins-ci.org/browse/JENKINS-9330">issue 9330</a>)
</ul>
<h3><a name=v1.426>What's new in 1.426</a> (2011/08/15)</h3>
<ul class=image>
  <li class=bug>
    Auto Install JDK asks for Oracle account, but the link goes 404.
    (<a href="https://issues.jenkins-ci.org/browse/JENKINS-10556">issue 10556</a>)
  <li class=rfe>
    Record and display who aborted builds.
    (<a href="https://issues.jenkins-ci.org/browse/JENKINS-5754">issue 5754</a>)
  <li class=rfe>
    Added API token support.
    (<a href="https://issues.jenkins-ci.org/browse/JENKINS-9363">issue 9363</a>)
  <li class=rfe>
    Maven Plugin can use settings and global settings files provided by the config provider plugin
  <li class=bug>
    Fixed background of title image
    (<a href="https://issues.jenkins-ci.org/browse/JENKINS-9571">issue 9571</a>)
</ul>
<h3><a name=v1.425>What's new in 1.425</a> (2011/08/08)</h3>
<ul class=image>
  <li class=rfe>
    Make syntax highlighting optional
    (<a href="https://issues.jenkins-ci.org/browse/JENKINS-10509">issue 10509</a>)
  <li class=bug>
    isPartial() check for matrix builds now only reference active configurations.
    (<a href="https://issues.jenkins-ci.org/browse/JENKINS-10197">issue 10197</a>)
  <li class=bug>
    Maven jobs building plugins were no longer identified as upstream snapshot dependencies.
    (<a href="https://issues.jenkins-ci.org/browse/JENKINS-10530">issue 10530</a>)
  <li class=bug>
    MAVEN_OPTS configuration wasn't expanding environment variables.
</ul>
<h3><a name=v1.424>What's new in 1.424</a> (2011/08/01)</h3>
<ul class=image>
  <li class='major bug'>
    Java Web Start binaries weren't signed.
    (<a href="http://jenkins.361315.n4.nabble.com/Launching-slave-agent-not-working-since-upgrading-from-1-421-to-1-423-td3696291.html">report</a>)
  <li class=bug>
    Fixed Maven build error if headless option is set and MAVEN_OPTS empty
    (<a href="https://issues.jenkins-ci.org/browse/JENKINS-10375">issue 10375</a>)
  <li class=bug>
    Tests not recognized as failed if test initialization failed
    (<a href="https://issues.jenkins-ci.org/browse/JENKINS-6700">issue 6700</a>)
  <li class=rfe>
    Support for gzipped log in consoleText
    (<a href="https://issues.jenkins-ci.org/browse/JENKINS-10400">issue 10400</a>)
  <li class=rfe>
    Expand variables in the Maven POM definition in Maven projects.
    (<a href="https://issues.jenkins-ci.org/browse/JENKINS-5885">issue 5885</a>)
  <li class=bug>
    Some CLI command are not available.
    (<a href="https://issues.jenkins-ci.org/browse/JENKINS-10418">issue 10418</a>)
  <li class=rfe>
    Maven jobs deploying or installing artifacts should be used for dependency graph instead of jobs which don't
    (<a href="https://issues.jenkins-ci.org/browse/JENKINS-10366">issue 10366</a>)
  <li class=rfe>
    Maven jobs which are disabled should be excluded from dependency graph
    (<a href="https://issues.jenkins-ci.org/browse/JENKINS-10367">issue 10367</a>)
  <li class='major rfe'>
    Updated JDK installer to reflect changes in Oracle download server
    (<a href="https://issues.jenkins-ci.org/browse/JENKINS-10511">issue 10511</a>)
  <li class='major bug'>
    Fixed memory leak in the master/slave communication.
    (<a href="https://issues.jenkins-ci.org/browse/JENKINS-10424">issue 10424</a>)
  <li class='bug'>
    Fixed a problem in the core that prevents CLI users from authenticating with Crowd plugin (and others like it.)
</ul>
<h3><a name=v1.423>What's new in 1.423</a> (2011/07/25)</h3>
<ul class=image>
  <li class='major bug'>
    Fixed a boot problem in 1.422.
</ul>
<h3><a name=v1.422>What's new in 1.422</a> (2011/07/25)</h3>
<ul class=image>
  <li class='major bug'>
    Fixed a regression in 1.421 that broke CentOS installations.
    (<a href="https://issues.jenkins-ci.org/browse/JENKINS-10354">issue 10354</a>)
  <li class=bug>
    When run as "java -jar jenkins.war", failing to listen on HTTP ports should be fatal.
  <li class=bug>
    Fixed a race condition in the fingerprint computation 
    (<a href="https://issues.jenkins-ci.org/browse/JENKINS-10346">issue 10346</a>)
  <li class=bug>
    Fixed an occasional NPE when running Maven jobs 
    (<a href="https://issues.jenkins-ci.org/browse/JENKINS-9822">issue 9822</a>)
  <li class=rfe>
    Added a new hudson.model.Computer.CREATE permission to limit who can create new slaves.
</ul>
<h3><a name=v1.421>What's new in 1.421</a> (2011/07/17)</h3>
<ul class=image>
  <li class=bug>
    NPE when requesting http://server/job/TEST-START/description and the description is empty
    (<a href="https://issues.jenkins-ci.org/browse/JENKINS-10182">issue 10182</a>)
  <li class=bug>
    Redeploy artifacts for the whole project wasn't showing up for Maven3 projects.
  <li class=bug>
    PAM authentication wasn't working with Ubuntu 11.04
    (<a href="https://issues.jenkins-ci.org/browse/JENKINS-9486">issue 9486</a>)
  <li class=bug>
    ToolCommandInstaller: Fix CR/LF and always make it Unix style.
    (<a href="https://issues.jenkins-ci.org/browse/JENKINS-9963">issue 9963</a>)
  <li class=bug>
    Empty emailAddress causes Mailer error.
    (<a href="https://issues.jenkins-ci.org/browse/JENKINS-10300">issue 10300</a>)
  <li class=bug>
    Label Alignment does not correctly work for top-level entries that span several lines
    (<a href="https://issues.jenkins-ci.org/browse/JENKINS-10253">issue 10253</a>)
  <li class=bug>
    Fixed a bug in Groovy view taglib rendering for "/lib/hudson"
  <li class=rfe>
    PAM authentication now works with CLI login mechanism.
    (<a href="https://issues.jenkins-ci.org/browse/JENKINS-9681">issue 9681</a>)
  <li class=rfe>
    Jenkins behaves better in JRebel-enhanced environment during core/plugin development
    (<a href="https://wiki.jenkins-ci.org/display/JENKINS/Developing+with+JRebel">details</a>)
  <li class=rfe>
    Generalized the mechanism to control scopes of security permissions
  <li class=rfe>
    Added an extension point to record arbitrary data to fingerprints.
  <li class=rfe>
    Build trigger dependency wasn't recalculated when jobs are copied.
  <li class=rfe>
    Exposed more remote APIs around archived Maven artifacts.
  <li class=rfe>
    Allow build directories and workspace directories in $JENKINS_HOME to be placed elsewhere.
    (<a href="https://issues.jenkins-ci.org/browse/JENKINS-8446">issue 8446</a>)
  <li class=rfe>
    Mac installer update: set file permissions to be more in line with Mac conventions.
    (<a href="https://github.com/jenkinsci/jenkins/pull/188">pull request 188</a>)
  <li class=rfe>
    Maven build script to produce the binary was significantly modified.
    (<a href="https://github.com/jenkinsci/jenkins/pull/193">pull request 193</a>)
</ul>
<h3><a name=v1.420>What's new in 1.420</a> (2011/07/11)</h3>
<ul class=image>
  <li class=bug>
    Fix: jenkins did not record test results generated by the GWT maven plugin
    (<a href="https://github.com/jenkinsci/jenkins/pull/186">pull request 186</a>)
  <li class=bug>
    Fixed a race condition in the remoting that can break the pipe support
    (<a href="https://issues.jenkins-ci.org/browse/JENKINS-8703">issue 8703</a>)
  <li class=bug>
    Restart button does not restart jenkins after plugin upload
    (<a href="https://issues.jenkins-ci.org/browse/JENKINS-10044">issue 10044</a>)
  <li class=bug>
    Fixed a file handle leak in <tt>GET config.xml</tt> API call
    (<a href="https://issues.jenkins-ci.org/browse/JENKINS-8042">issue 8042</a>)
  <li class=bug>
    Fixed the redundant/incorrect encoding handling in XML configuration files.
    (<a href="https://issues.jenkins-ci.org/browse/JENKINS-4525">issue 4525</a>)
  <li class=bug>
    File parameter didn't work correctly with matrix projects
    (<a href="https://issues.jenkins-ci.org/browse/JENKINS-10108">issue 10108</a>)
  <li class=bug>
    Fixed the double escaping problem in the update center error message
    (<a href="https://issues.jenkins-ci.org/browse/JENKINS-10081">issue 10081</a>)
  <li class=bug>
    Fixed JellyTagException in the manage page after Jenkins upgrade
    (<a href="https://issues.jenkins-ci.org/browse/JENKINS-10066">issue 10066</a>)
  <li class=rfe>
    Groovy script console is now syntax highlighted.
  <li class=rfe>
    Improved the form validation to the "restrict where jobs can run" field.
  <li class=rfe>
    Text area to enter description is now syntax highlighted.
  <li class=rfe>
    Don't recalculate internal dependency graph if Maven dependencies haven't changed
    (<a href="https://issues.jenkins-ci.org/browse/JENKINS-9301">issue 9301</a>)
</ul>
<h3><a name=v1.419>What's new in 1.419</a> (2011/07/05)</h3>
<ul class=image>
  <li class=bug>
    "Ant Version" field in "Invoke Ant" Build step missing in 1.416
    (<a href="https://issues.jenkins-ci.org/browse/JENKINS-10036">issue 10036</a>)
  <li class=bug>
    post build deployment task fails with : Unbuffered entity enclosing request can not be repeated.
    (<a href="https://issues.jenkins-ci.org/browse/JENKINS-10076">issue 10076</a>)
  <li class=bug>
    After an unsuccessful Maven incremental build, make sure that all modules are deployed on the next successful one.
    (<a href="https://issues.jenkins-ci.org/browse/JENKINS-5121">issue 5121</a>)
  <li class=bug>
    Fixed the permission issues on /Applications/Jenkins with OS X installer
    (<a href="https://issues.jenkins-ci.org/browse/JENKINS-9398">issue 9398</a>)
  <li class=bug>
    Block up-/downstream Projects of matrix projects
    (<a href="https://issues.jenkins-ci.org/browse/JENKINS-4959">issue 4959</a>)
  <li class=rfe>
    Just like SSH connector, managed Windows connector now allows the machine name to be specified.
    (<a href="https://github.com/jenkinsci/jenkins/pull/172">pull request #172</a>)
  <li class=rfe>
    Debian package no longer distributes /etc/apt/sources.list.d/jenkins.list
    (<a href="https://github.com/jenkinsci/jenkins/pull/170">pull request #170</a>)
  <li class=rfe>
    Added SSH public key based CLI authentication
    (<a href="https://wiki.jenkins-ci.org/display/JENKINS/Jenkins+CLI">wiki</a>)
  <li class=rfe>
    Jenkins OS X installer now starts Jenkins upon system boot, not upon user login
    (<a href="https://issues.jenkins-ci.org/browse/JENKINS-9399">issue 9399</a>)
  <li class=rfe>
    Improve the vertical alignment of form fields and labels
    (<a href="https://github.com/jenkinsci/jenkins/pull/175">pull request #175</a>)
  <li class=rfe>
    Improve the column sorting behaviours
    (<a href="https://github.com/jenkinsci/jenkins/pull/174">pull request #174</a>)
  <li class=rfe>
    Managed Windows slave launcher now lets you define a host name separately from the slave name.
    (<a href="https://issues.jenkins-ci.org/browse/JENKINS-10099">issue 10099</a>)
</ul>
<h3><a name=v1.418>What's new in 1.418</a> (2011/06/27)</h3>
<ul class=image>
  <li class='major bug'>
    Permissions from LDAP groups weren't working properly since 1.416
    (<a href="http://issues.jenkins-ci.org/browse/JENKINS-10075">issue 10075</a>)
  <li class=bug>
    "0 tests started to fail" makes no sense
    (<a href="https://github.com/jenkinsci/jenkins/pull/165">pull request #165</a>)
  <li class=bug>
    Defined a proper way to interrupt the build and mark it as a failure.
    (<a href="http://issues.jenkins-ci.org/browse/JENKINS-9203">issue 9203</a>)
  <li class=rfe>
    Prevent a occasional JavaScript safety warning message when running in HTTPS
  <li class=rfe>
    About page should not autorefresh
    (<a href="http://issues.jenkins-ci.org/browse/JENKINS-9967">issue 9967</a>)
  <li class=rfe>
    Added a new build parameter type that shows a text area
    (<a href="http://issues.jenkins-ci.org/browse/JENKINS-5577">issue 5577</a>)
  <li class=rfe>
    Making views more reusable outside the root object.
  <li class=ref>
    Added a new hudson.footerURL system property to tweak the link displayed at
    the bottom of the UI
  <li class=ref>
    Added a new hudson.security.WipeOutPermission system property to enable a
    new WipeOut permission controlling the "Wipe Out Workspace" action.
</ul>
<h3><a name=v1.417>What's new in 1.417</a> (2011/06/20)</h3>
<ul class=image>
  <li class='major bug'>
    Fixed a regression in 1.416 that broke cloud plugins like libvirt and EC2.
</ul>
<h3><a name=v1.416>What's new in 1.416</a> (2011/06/18)</h3>
<ul class=image>
  <li class=rfe>
    Make captcha support optional; remove LGPL jcaptcha
    (<a href="http://issues.jenkins-ci.org/browse/JENKINS-9915">issue 9915</a>)
  <li class=bug>
    Validate new view name relative to current context
  <li class=bug>
    Unfilled custom workspace textbox shouldn't be allowed.
    (<a href="http://issues.jenkins-ci.org/browse/JENKINS-9806">issue 9806</a>)
  <li class=bug>
    Fixed a race condition between remoting I/O operations.
    (<a href="http://issues.jenkins-ci.org/browse/JENKINS-9189">issue 9189</a>)
  <li class=bug>
    Fixed a bug in LDAP group search based on memberUid
    (<a href="https://github.com/jenkinsci/jenkins/pull/151">pull request #151</a>)
  <li class=bug>
    If the user tries to run Jenkins on Java 1.4 and earlier, detect that more gracefully.
  <li class=bug>
    Fixed NPE in site generation when building a single Maven module
    (<a href="http://issues.jenkins-ci.org/browse/JENKINS-7577">issue 7577</a>)
  <li class=bug>
    Fixed timeline on build trend page.
    (<a href="http://issues.jenkins-ci.org/browse/JENKINS-6439">issue 6439</a>)
  <li class=bug>
    Fixed the initialization order of plugins
    (<a href="http://issues.jenkins-ci.org/browse/JENKINS-9960">issue 9960</a>)
  <li class=bug>
    Label/node tree is not visible in multi-configuration project config page
    (<a href="http://issues.jenkins-ci.org/browse/JENKINS-9689">issue 9689</a>)
  <li class=rfe>
    <tt>LDAPBindSecurityRealm.groovy</tt> can be now overridden in <tt>$JENKINS_HOME</tt>
    if it exists.
  <li class=rfe>
    AJP port is customizable in RPM/OpenSUSE packages
    (<a href="https://github.com/jenkinsci/jenkins/pull/149">pull request #149</a>)
  <li class=rfe>
    "Deploy to Maven repository" post build task should default to unique version,
    as per Maven3 default.
    (<a href="http://issues.jenkins-ci.org/browse/JENKINS-9807">issue 9807</a>)
  <li class=rfe>
    Improved the URL hyperlinking behavior in the console output
    (<a href="https://github.com/jenkinsci/jenkins/pull/119">pull request #119</a>)
  <li class=rfe>
    Plugins can now override where jobs are executed.
  <li class=rfe>
    Rotate the slave log files instead of deleting them.
  <li class=rfe>
    Added a mechanism to control the XML parser behaviour
    (<a href="https://github.com/jenkinsci/jenkins/pull/67">pull request #67</a>)
  <li class=rfe>
    Minor UI improvements for Jenkins update center.
    (<a href="http://issues.jenkins-ci.org/browse/JENKINS-9212">issue 9212</a>)
  <li class='major rfe'>
    Added a mechanism to write views in Groovy. The interface isn't committed yet. We are looking for feedback.
</ul>
<h3><a name=v1.415>What's new in 1.415</a> (2011/06/12)</h3>
<ul class=image>
  <li class=bug>
    Output correct version from java -jar jenkins.war --version (broken since 1.410)
  <li class=bug>
    Correct usage text from java -jar jenkins.war --help
  <li class=bug>
    Incremental maven jobs: if POM parsing failed, do a full build next time.
    (<a href="http://issues.jenkins-ci.org/browse/JENKINS-9848">issue 9848</a>)
  <li class=bug>
    Do not expose the proxy password in the HTML for Update Center
    (<a href="http://issues.jenkins-ci.org/browse/JENKINS-4000">issue 4000</a>)
  <li class=rfe>
    CLI command page now lists all the available commands
    (<a href="http://issues.jenkins-ci.org/browse/JENKINS-9789">issue 9789</a>)
  <li class=rfe>
    Improve the post deployment job to make a clear error if you disabled artifacts archives
    (<a href="http://issues.jenkins-ci.org/browse/JENKINS-9791">issue 9791</a>)
  <li class=rfe>
    Post-build deploy task for Maven jobs : Repositories definitions can now be read from the POMs.
    (<a href="http://issues.jenkins-ci.org/browse/JENKINS-9786">issue 9786</a>)
  <li class=rfe>
    Run maven jobs as headless process. on OSX this avoid jumping Dock icon to take focus.
    (<a href="http://issues.jenkins-ci.org/browse/JENKINS-9785">issue 9785</a>)
  <li class=rfe>
    Reduce memory consumption of dependency calculation in maven jobs.
    (<a href="http://issues.jenkins-ci.org/browse/JENKINS-9845">issue 9845</a>)
  <li class=rfe>
    Strongly encrypt the proxy password
    (<a href="http://issues.jenkins-ci.org/browse/JENKINS-4002">issue 4002</a>)
  <li class=rfe>
    Added an extension point to allow prodding the NodeProvisioner into taking action faster than it might usually.
  <li class=bug>
    When there are absolutely no executors for a specific label, there was an unnecessary delay in provisioning the
    first node for that label.
</ul>
<h3><a name=v1.414>What's new in 1.414</a> (2011/06/04)</h3>
<ul class=image>
  <li class=bug>
    Fixed the concurrent modification exception in classloading during startup
  <li class=bug>
    Show an error message if no name is provided when creating a job (CLI)
    (<a href="http://issues.jenkins-ci.org/browse/JENKINS-6958">issue 6958</a>)
  <li class=bug>
    Fix unescaped apostrophe in French translation.
    (<a href="http://issues.jenkins-ci.org/browse/JENKINS-9699">issue 9699</a>)
  <li class=bug>
    Allow building multiple downstream dependencies on a single job via DependencyGraph and BuildTrigger.
    (<a href="http://issues.jenkins-ci.org/browse/JENKINS-8985">issue 8985</a>)
  <li class=bug>
    Catch FileNotFoundException in Maven builds if Mojos are executed from a classes directory.
    (<a href="https://issues.jenkins-ci.org/browse/JENKINS-5044">issue 5044</a>)
  <li class=bug>
    Fix NPE if node of last build isn't available anymore while polling for SCM changes.
    (<a href="https://issues.jenkins-ci.org/browse/JENKINS-9003">issue 9003 </a>)
  <li class=rfe>
    Set NODE_NAME for master node to "master"
    (<a href="http://issues.jenkins-ci.org/browse/JENKINS-9671">issue 9671</a>)
  <li class=rfe>
    Jenkins Maven build does not recognize Tycho surfire reports with new groupId org.eclipse.tycho
    (<a href="http://issues.jenkins-ci.org/browse/JENKINS-9326">issue 9326</a>)
  <li class=rfe>
    Add a default attribute to repeatableProperty and repeatable jelly tags
  <li class=rfe>
    Log which build steps have changed the build result to build console.
    (<a href="http://issues.jenkins-ci.org/browse/JENKINS-9687">issue 9687</a>)
</ul>
<h3><a name=v1.413>What's new in 1.413</a> (2011/05/22)</h3>
<ul class=image>
  <li class=bug>
    Fixed extra ' character in french translation.
    (<a href="http://issues.jenkins-ci.org/browse/JENKINS-9197">issue 9197</a>)
  <li class=bug>
    "Downgrade Jenkins" incorrectly shows 1.395
    (<a href="http://issues.jenkins-ci.org/browse/JENKINS-9656">issue 9656</a>)
  <li class=bug>
    Fixed NPE in <tt>GlobalMatrixAuthorizationStrategy.doCheckName</tt>
    (<a href="http://issues.jenkins-ci.org/browse/JENKINS-9412">issue 9412</a>)
  <li class=bug>
    Fixed a <tt>ClassCastException</tt> caused by multiple loading of the same class in different classloaders.
    (<a href="http://issues.jenkins-ci.org/browse/JENKINS-9017">issue 9017</a>)
  <li class=rfe>
    Support rebuilding a subset of matrix configurations
    (<a href="http://issues.jenkins-ci.org/browse/JENKINS-1613">issue 1613</a>)
  <li class=rfe>
    Gracefully handle old slave.jar to avoid <tt>AbstractMethodError</tt>
    (<a href="https://groups.google.com/d/topic/jenkinsci-dev/KqFw4nfiQdE/discussion">thread</a>)
  <li class=rfe>
    Debian packages now do log rotation
    (<a href="http://issues.jenkins-ci.org/browse/JENKINS-8641">issue 8641</a>)
  <li class=rfe>
    Provide more information to <tt>QueueTaskDispatcher</tt>
    (<a href="https://groups.google.com/d/topic/jenkinsci-dev/H1o_essBS_A/discussion">thread</a>)
  <li class=rfe>
    Replaced all gif images with png images (transparency support).
    (<a href="http://issues.jenkins-ci.org/browse/JENKINS-3969">issue 3969</a>)
  <li class=rfe>
    Boldify names of executed mojos for Freestyle and Maven2/3 jobs using Maven3 in console output.
    (<a href="https://issues.jenkins-ci.org/browse/JENKINS-9691">issue 9691</a>)
</ul>
<h3><a name=v1.412>What's new in 1.412</a> (2011/05/16)</h3>
<ul class=image>
  <li class=rfe>
    Wait until updates are successfully installed before restarting Jenkins
    (<a href="http://issues.jenkins-ci.org/browse/JENKINS-5047">issue 5047</a>)
</ul>
<h3><a name=v1.411>What's new in 1.411</a> (2011/05/09)</h3>
<ul class=image>
  <li class=bug>
    Allow blank rootDN in LDAPSecurityRealm.
    (<a href="http://jenkins.361315.n4.nabble.com/LDAP-and-empty-root-DN-values-td2216124.html">thread</a>)
  <li class=bug>
    Fixed the UI rendering problem when certain controls are nested together.
  <li class=bug>
    Auto-refresh is now disabled when triggering a build with parameters
    (<a href="http://issues.jenkins-ci.org/browse/JENKINS-7342">issue 7342</a>)
  <li class=bug>
    404 when clicking in the weather report column of a build that hasn't yet been run.
    (<a href="http://issues.jenkins-ci.org/browse/JENKINS-9532">issue 9532</a>)
  <li class=bug>
    Manually uploading a bundled plugin should trigger pin-down.
  <li class=bug>
    Clicking "History" from the left bar in a test result history page results in 404
    (<a href="http://issues.jenkins-ci.org/browse/JENKINS-5450">issue 5450</a>)
  <li class=rfe>
    Add active configurations in remote API for matrix projects.
    (<a href="http://issues.jenkins-ci.org/browse/JENKINS-9248">issue 9248</a>)
  <li class=rfe>
    Link to the console output from the status icon of an entry in the HistoryWidget.
  <li class=rfe>
    Exploit commons-codec for Base64 encoding rather than proprietary sun.misc.BASE64Encoder
    (<a href="http://issues.jenkins-ci.org/browse/JENKINS-9521">issue 9521</a>)
  <li class=rfe>
    Order of extension implementations is made bit more deterministic
</ul>
<h3><a name=v1.410>What's new in 1.410</a> (2011/05/01)</h3>
<ul class=image>
  <li class=bug>
    Maven3 with multiple threads does not work in Jenkins.
    Fix support of -Tx maven 3 option.
    (<a href="http://issues.jenkins-ci.org/browse/JENKINS-9183">issue 9183</a>)
  <li class=bug>
    Jenkins Maven build does not recognize Tycho surefire reports
    (<a href="http://issues.jenkins-ci.org/browse/JENKINS-9326">issue 9326</a>)
  <li class=bug>
    Fixed a persistence problem in <tt>View$PropertyList</tt>
    (<a href="http://issues.jenkins-ci.org/browse/JENKINS-9367">issue 9367</a>)
  <li class=bug>
    Added unique instance identifier to UDP broadcast and DNS multicast information.
    (<a href="http://issues.jenkins-ci.org/browse/JENKINS-9230">issue 9230</a>)
  <li class=bug>
    jenkins.xml explains how to use hudson.exe for Windows
    (<a href="https://issues.jenkins-ci.org/browse/JENKINS-9470">issue 9470</a>)
  <li class=rfe>
    Maven agent needs a fix for the 'hardcoded' socket connection to localhost
    (<a href="http://issues.jenkins-ci.org/browse/JENKINS-6795">issue 6795</a>)
  <li class=rfe>
    Support custom workspace for maven/ivy projects
    (<a href="http://issues.jenkins-ci.org/browse/JENKINS-8848">issue 8848</a>)
  <li class=rfe>
    Added a new extension point to execute background tasks more flexibly.
  <li class=rfe>
    Memory space monitor now works for Mac OS X Snow Leopard
    (<a href="http://issues.jenkins-ci.org/browse/JENKINS-9374">issue 9374</a>)
</ul>
<h3><a name=v1.409>What's new in 1.409</a> (2011/04/25)</h3>
<ul class=image>
  <li class=bug>
    Some french strings are incorrect after renaming to Jenkins
    (<a href="http://issues.jenkins-ci.org/browse/JENKINS-9334">issue 9334</a>)
  <li class=bug>
    Debian init script gives false positives for port already in use
    (<a href="http://issues.jenkins-ci.org/browse/JENKINS-9281">issue 9281</a>)
  <li class=bug>
    "include culprits" should treat unstable and failure as the same
    (<a href="http://issues.jenkins-ci.org/browse/JENKINS-4617">issue 4617</a>)
  <li class=bug>
    fixed "Copy existing job" autocompletion.
    (<a href="https://issues.jenkins-ci.org/browse/JENKINS-9384">issue 9384</a>)
  <li class=bug>
    Zip/tar files created by Jenkins now properly retains Unix file modes.
    (<a href="https://issues.jenkins-ci.org/browse/JENKINS-9397">issue 9397</a>)
  <li class=rfe>
    Added two new CLI commands "wait-node-online" and "wait-node-offline" to block until a slave becomes online/offline.
  <li class=rfe>
    Move Jenkins URL setting from E-mail Notification to its own section in the main configuration.
  <li class=rfe>
    Add LOADING overlay when triggering a build with parameters
    (<a href="http://issues.jenkins-ci.org/browse/JENKINS-9343">issue 9343</a>)
  <li class=rfe>
    Support self restart on Mac OS X 10.6 and onward
    (<a href="http://issues.jenkins-ci.org/browse/JENKINS-7537">issue 7537</a>)
  <li class=rfe>
    Added "about Jenkins" screen that shows the 3rd party license acknowledgement.
</ul>
<h3><a name=v1.408>What's new in 1.408</a> (2011/04/18)</h3>
<ul class=image>
  <li class='major bug'>
    Fixed a regression that resulted in too much escaping
    (<a href="http://issues.jenkins-ci.org/browse/JENKINS-9426">issue 9426</a>)
  <li class='bug'>
    Fixed a persistence problem in <tt>View$PropertyList</tt>
    (<a href="http://issues.jenkins-ci.org/browse/JENKINS-9367">issue 9367</a>)
</ul>
<h3><a name=v1.407>What's new in 1.407</a> (2011/04/15)</h3>
<ul class=image>
  <li class='major bug'>
    Implemented comprehensive preventive measure against cross-site scripting. 
    (SECURITY-14)
  <li class=bug>
    Javadoc links on maven job page with only one module
    (<a href="http://issues.jenkins-ci.org/browse/JENKINS-9202">issue 9202</a>)
  <li class=bug>
    Duplicate test results with Maven2 projects
    (<a href="http://issues.jenkins-ci.org/browse/JENKINS-1557">issue 1557</a>)
  <li class=bug>
    Re-fixed JDK1.6 dependency that has crept into the core in 1.400
    (<a href="http://issues.jenkins-ci.org/browse/JENKINS-8914">issue 8914</a>)
  <li class=bug>
    eclipse-plugin packaging doesn't work with maven plugin support.
    (<a href="http://issues.jenkins-ci.org/browse/JENKINS-8348">issue 8438</a>)
  <li class=bug>
    Failed to parse POMs for packaging swc.
    (<a href="http://issues.jenkins-ci.org/browse/JENKINS-8448">issue 8448</a>)
  <li class=bug>
    Fixed "AdjunctManager is not installed" error when Jenkins failed to startup.
    (<a href="http://issues.jenkins-ci.org/browse/JENKINS-9271">issue 9271</a>)
  <li class=rfe>
    Jenkins has a new logo, thanks to Charles Lowell at The Frontside
</ul>
<h3><a name=v1.406>What's new in 1.406</a> (2011/04/11)</h3>
<ul class=image>
  <li class=bug>
    Default viewport of the Timeline widgets were off by one day.
    (<a href="http://issues.jenkins-ci.org/browse/JENKINS-6439">issue 6439</a>)
  <li class=bug>
    Label expression logic wasn't supporting a binary operator sequence like "a || b || c"
    (<a href="http://issues.jenkins-ci.org/browse/JENKINS-8537">issue 8537</a>)
  <li class=bug>
    In matrix security, newly added rows weren't removable
  <li class=bug>
    Improve the stability of the test harness
  <li class=bug>
    Fixed a bug in handling ' and " in matrix build label axis
    (<a href="http://issues.jenkins-ci.org/browse/JENKINS-9009">issue 9009</a>)
  <li class=bug>
    Fixed NPE in the "deploy to Maven repository" as a post-action.
    (<a href="http://issues.jenkins-ci.org/browse/JENKINS-9084">issue 9084</a>)
  <li class=rfe>
    Performance: Specify image sizes for faster page loading
    (<a href="http://issues.jenkins-ci.org/browse/JENKINS-9182">issue 9182</a>)
  <li class=rfe>
    Support nested testsuites in the JUnit test result
    (<a href="http://issues.jenkins-ci.org/browse/JENKINS-6545">issue 6545</a>)
  <li class=rfe>
    Added an extension point to allow adding transient actions to computers.
  <li class=rfe>
    Added an extension point to allow associating custom properties with views.
  <li class=rfe>
    Actions can now override their rendering in the parent model object.
  <li class=rfe>
    Jenkins is exposed to DNS multi-cast as Jenkins now
  <li class=rfe>
    Added a mechanism for plugins to write an invisible job property
  <li class=rfe>
    Added a mechanism for plugins to write an invisible node property
</ul>
<h3><a name=v1.405>What's new in 1.405</a> (2011/04/04)</h3>
<ul class=image>
  <li class=bug>
    Fixed link to javadoc in maven modules and add link to generated test javadoc
  <li class=bug>
    Fixed an AbstractMethodError in ItemGroupMixin.create when using some older plugins.
  <li class=bug>
    The "last duration" column was broken since 1.403.
  <li class=bug>
    Fixed a bug where XML API can produce malformed XML.
    (<a href="http://issues.jenkins-ci.org/browse/JENKINS-8988">issue 8988</a>)
  <li class=bug>
    Archive maven artifacts by their canonical names to avoid possible name conflicts
    (<a href="http://issues.jenkins-ci.org/browse/JENKINS-9122">issue 9122</a>)
  <li class=bug>
    Marking modules as 'not build' in maven incremental builds didn't work anymore in maven 3 jobs
    (<a href="http://issues.jenkins-ci.org/browse/JENKINS-9072">issue 9072</a>)
  <li class=bug>
    In incremental maven builds, modules could be left unbuilt, although they had SCM changes
    (<a href="http://issues.jenkins-ci.org/browse/JENKINS-5764">issue 5764</a>)
  <li class=bug>
    Rebuilding dependency graph was taking much too long for big maven projects
    (<a href="http://issues.jenkins-ci.org/browse/JENKINS-7535">issue 7535</a>)    
  <li class=bug>
    Maven builds didn't work in JBoss 6.
  <li class=rfe>
    Ping setup for detecting bad master/slave communication is done more consistently now
    (<a href="http://issues.jenkins-ci.org/browse/JENKINS-8990">issue 8990</a>)
  <li class=rfe>
    Expand environment variables in fingerprint targets
    (<a href="http://issues.jenkins-ci.org/browse/JENKINS-9138">issue 9138</a>)
  <li class=rfe>
    Added an extension point to allow adding transient actions to computers.
</ul>
<h3><a name=v1.404>What's new in 1.404</a> (2011/03/27)</h3>
<ul class=image>
  <li class=bug>
    Regression in jenkins .401 maven plugin - deploy to repository post-task
    (<a href="http://issues.jenkins-ci.org/browse/JENKINS-9084">issue 9084</a>)
  <li class=bug>
    Fixed a bug in persisting user configuration that causes NPE in some plugins
    (<a href="http://issues.jenkins-ci.org/browse/JENKINS-9062">issue 9062</a>)
  <li class=bug>
    Replacement of some maven properties is not working
    (<a href="http://issues.jenkins-ci.org/browse/JENKINS-8573">issue 8573</a>)
  <li class=bug>
    Fixed JDK1.6 dependency that has crept into the core in 1.400
    (<a href="http://issues.jenkins-ci.org/browse/JENKINS-8914">issue 8914</a>)
  <li class=bug>
    When both "block build when upstream/downstream is building" are checked, the upstream block check wasn't taking effect.
    (<a href="http://issues.jenkins-ci.org/browse/JENKINS-8968">issue 8968</a>)
  <li class=bug>
    A project aggregating tests without any tests itself should now link properly
    to latest aggregated results, rather than broken link to non-existent test
    results.
  <li class=bug>
    Initial position of the "build time" timeline was off by one day
    (<a href="http://issues.jenkins-ci.org/browse/JENKINS-8865">issue 8865</a>)
  <li class=bug>
    Build list tables had "Date" as column label, but actual content of the column was "Time Since".
    (<a href="http://issues.jenkins-ci.org/browse/JENKINS-9102">issue 9102</a>)
  <li class=bug>
    PAM authentication fails to restore group membership information on "remember me" tokens.
    (<a href="http://issues.jenkins-ci.org/browse/JENKINS-9094">issue 9094</a>)
  <li class=bug>
    Upstream culprits did include culprits of an old build.
    (<a href="http://issues.jenkins-ci.org/browse/JENKINS-8567">issue 8567</a>)
  <li class=bug>
    Shell Task on Windows Slave Uses Incorrect /bin/sh.
    <a href="http://issues.jenkins-ci.org/browse/JENKINS-8449">issue 8449</a>)
  <li class=bug>
    NPE during run - fingerprint cleanup thread.
    <a href="http://issues.jenkins-ci.org/browse/JENKINS-6128">issue 6128</a>)
  <li class=bug>
    Failed to instantiate class hudson.slaves.DumbSlave.
    <a href="http://issues.jenkins-ci.org/browse/JENKINS-7174">issue 7174</a>)
  <li class=bug>
    "Last Duration" column was showing all N/A. Regression in 1.403
    <a href="http://issues.jenkins-ci.org/browse/JENKINS-9134">issue 9134</a>)
  <li class=rfe>
    Added the <tt>--mimeTypes</tt> command line option to define additional MIME type mappings.
  <li class=rfe>
    Added a new axis type to the matrix project that lets you use boolean expressions
    (<a href="https://github.com/jenkinsci/jenkins/pull/66">pull request #66</a>)
  <li class=rfe>
    Improved the error diagnostics when a remote method call fails to deserialize.
    (<a href="http://issues.jenkins-ci.org/browse/JENKINS-9050">issue 9050</a>)
  <li class=rfe>
    Added "Manage Jenkins" link to the left side panel.
    (<a href="http://issues.jenkins-ci.org/browse/JENKINS-7743">issue 7743</a>)
  <li class=rfe>
    LDAP group names are now available as-is for the use in authorization. No upper casing / no 'ROLE_' prefix.
  <li class=rfe>
    Added a new extension point to contribute build variables.
</ul>
<h3><a name=v1.403>What's new in 1.403</a> (2011/03/20)</h3>
<ul class=image>
  <li class='major bug'>
    Fixed a race condition in the remote data transfer that results in silent file copy failures.
    (<a href="http://issues.jenkins-ci.org/browse/JENKINS-7871">issue 7871</a>)
  <li class=bug>
   Maven Plugin : Successful build ends with NPE 
    (<a href="http://issues.jenkins-ci.org/browse/JENKINS-8436">issue 8436</a>)
  <li class=bug>
    Fixed a deadlock when upstream and downstream jobs are blocked on each other
    (<a href="http://issues.jenkins-ci.org/browse/JENKINS-8929">issue 8929</a>)
  <li class=bug>
    Email fails when sending to multiple recipients if _any_ of them are in error
    (<a href="http://issues.jenkins-ci.org/browse/JENKINS-9006">issue 9006</a>)
  <li class=bug>
    Ant properties with Windows %VAR% type variables did not expand since 1.370.
    (<a href="http://issues.jenkins-ci.org/browse/JENKINS-7442">issue 7442</a>)
  <li class=bug>
    Fixed a concurrent data access corruption in crumb generation.
  <li class=rfe>
    Allow maven builds to (opionally) make use of the token-macro-plugin.
  <li class=rfe>
    Proactively watch out for incomplete extensions to avoid cryptic NPE.
    (<a href="http://issues.jenkins-ci.org/browse/JENKINS-8866">issue 8866</a>)
  <li class=rfe>
    Added more event callbacks on <tt>ComputerListener</tt>
    (<a href="http://jenkins.361315.n4.nabble.com/Hooking-into-failed-slave-launches-td3339646.html">thread</a>)
  <li class=rfe>
    Improved the auto-completion for creating a job by copying.
  <li class=rfe>
    Improved the performance of the configuration page rendering by lazy-loading fragments.
  <li class=rfe>
    Introduced a behind-the-scene mechanism to lazy-load portions of HTML pages.
  <li class=rfe>
    Introduced a behind-the-scene mechanism to simplify server/client communication through JavaScript proxies.
  <li class=rfe>
    Added an option to aggregated test results to include failed builds as well as passing and unstable builds.
  <li class=rfe>
    Added autocompletion to "Build after other projects" textbox, with support for "autoCompleteField" on textboxes without a true field.
  <li class=rfe>
      Include OS type and version of slave in the system information page.
    (<a href="http://issues.jenkins-ci.org/browse/JENKINS-8996">issue 8996</a>)
</ul>
<h3><a name=v1.402>What's new in 1.402</a> (2011/03/20)</h3>
<ul class=image>
  <li class=bug>
    Botched release. It doesn't exist.
</ul>
<h3><a name=v1.401>What's new in 1.401</a> (2011/03/13)</h3>
<ul class=image>
  <li class=bug>
    Fix for JENKINS-8711 breaks deployments with credentials
    (<a href="http://issues.jenkins-ci.org/browse/JENKINS-8939">issue 8939</a>)
  <li class=bug>
    Environment variable not available for Maven build/POM parsing.
    (<a href="http://issues.jenkins-ci.org/browse/JENKINS-8865">issue 8865</a>)
  <li class=bug>
    Fixed a dead lock in concurrent builds of the same Maven projects.
      (<a href="http://issues.jenkins-ci.org/browse/JENKINS-4220">issue 4220</a>)
  <li class=bug>
    Plugin Manager incorrectly displays "Changes will take effect when you restart Jenkins".
    (<a href="http://issues.jenkins-ci.org/browse/JENKINS-8917">issue 8917</a>)
  <li class=rfe>
    Added Manage Jenkins link in sidepanel of Plugin Manager and Update Center.
    (<a href="http://issues.jenkins-ci.org/browse/JENKINS-8780">issue 8780</a>)
  <li class=rfe>
    Thread dump now reports all the threads from all the slaves, not just the master.
  <li class=rfe>
    Made the extension point implementation discovery logic customizable by a plugin
    (<a href="http://issues.jenkins-ci.org/browse/JENKINS-8897">issue 8897</a>)
  <li class=rfe>
    Defined a mechanism to replace some of the key UI text.
    (<a href="http://issues.jenkins-ci.org/browse/JENKINS-8579">issue 8579</a>)
</ul>
<h3><a name=v1.400>What's new in 1.400</a> (2011/03/06)</h3>
<ul class=image>
  <li class=bug>
    NPE during in parsing POMs for Multi Module Build
    (<a href="http://issues.jenkins-ci.org/browse/JENKINS-8525">issue 8525</a>)
  <li class=bug>
    Post build action deploy to maven repository can fail when using "use private maven repository option"
    (<a href="http://issues.jenkins-ci.org/browse/JENKINS-8711">issue 8711</a>)    
  <li class=bug>
    Groovy CLI command was failing to resolve plugin classes
    (<a href="http://issues.jenkins-ci.org/browse/JENKINS-8892">issue 8892</a>)    
  <li class=rfe>
    Exposing more key variables to the Groovy CLI command.
  <li class=rfe>
    Allow classworlds.conf to be externally configured for M3 builds
    (<a href="http://issues.jenkins-ci.org/browse/JENKINS-8905">issue 8905</a>)    
  <li class=bug>
    Configure the environment for Maven job type builds
    (<a href="http://issues.jenkins-ci.org/browse/JENKINS-8092">issue 8902</a>)
</ul>
<h3><a name=v1.399>What's new in 1.399</a> (2011/02/27)</h3>
<ul class=image>
  <li class='major bug'>
    On IBM JDKs, Jenkins incorrectly ended up closing stdout to read from forked processes.
    (<a href="http://issues.jenkins-ci.org/browse/JENKINS-8420">issue 8420</a>)
  <li class=bug>
    Fixed a race condition in obtaining the tail of the output from remote process.
    (<a href="http://issues.jenkins-ci.org/browse/JENKINS-7809">issue 7809</a>)
  <li class=bug>
    Jenkins was unable to kill/list up native processses on 64bit Mac JVMs.
  <li class=bug>
    Many messages about RecordReaper IllegalArgumentException
    (<a href="http://issues.jenkins-ci.org/browse/JENKINS-8647">issue 8647</a>)
  <li class=bug>
    Multiple polling events triggering a single build show up as multiple identical BuildActions in the sidebar, since there
    is only one polling log file, regardless of how many times polling happened. Should only be the latest polling instance now.
    (<a href="http://issues.jenkins-ci.org/browse/JENKINS-7649">issue 7649</a>)
  <li class=bug>
    Fix javascript errors on config pages when view name or user name contains an apostrophe.
    (<a href="http://issues.jenkins-ci.org/browse/JENKINS-8789">issue 8789</a>)
  <li class=bug>
    Fix expansion of builtin environment variables in Ant properties on Windows.
    (<a href="http://issues.jenkins-ci.org/browse/JENKINS-7442">issue 7442</a>)
  <li class=bug>
    Fixed a log rotation configuration problem on openSUSE.
    (<a href="http://issues.jenkins-ci.org/browse/JENKINS-5784">issue 5784</a>)
  <li class=bug>
    Fixed a bug in the OpenSUSE startup script (again)
    (<a href="http://issues.jenkins-ci.org/browse/JENKINS-5020">issue 5020</a>)
  <li class=rfe>
    Change prefix of BUILD_TAG variable to "jenkins-"
  <li class=rfe>
    Lock down maven plugin versions to shut up m3
    (<a href="http://issues.jenkins-ci.org/browse/JENKINS-7275">issue 7275</a>)
  <li class=rfe>
    <tt>BuildWrapper</tt>s can now act on the build in progress before the checkout occurs.
  <li class=rfe>
    Improved the process forking abstractions so that plugins can more easily read from child processes.
    (<a href="http://issues.jenkins-ci.org/browse/JENKINS-7809">issue 7809</a>)
</ul>
<h3><a name=v1.398>What's new in 1.398</a> (2011/02/20)</h3>
<ul class=image>
  <li class=bug>
    MavenBuild does not respect the "alternate settings" value of its parent MavenModuleSetBuild
    (<a href="http://issues.jenkins-ci.org/browse/JENKINS-8670">issue 8670</a>)
  <li class=bug>
    Jenkins wasn't telling build wrappers that builds were aborted when they were aborted.
    (<a href="http://issues.jenkins-ci.org/browse/JENKINS-8054">issue 8054</a>)
  <li class=bug>
    Maven deployment with uniqueVersion == true creating "new" versions for attached artifacts
    (<a href="http://issues.jenkins-ci.org/browse/JENKINS-8651">issue 8651</a>)    
  <li class=bug>
    Fixed a bug in the OpenSUSE startup script
    (<a href="http://issues.jenkins-ci.org/browse/JENKINS-5020">issue 5020</a>)
  <li class=bug>
    Fixed a XSS vulnerability in the project relationship page.
  <li class=bug>
    "apt-get purge" with Debian should really purge
  <li class=rfe>
    Added a new extension point to expose unprotected root action.
  <li class=rfe>
    While editing description, inline help should show the syntax guide based on the current markup formatter.
  <li class=rfe>
    Started exposing JENKINS_URL, JENKINS_SERVER_COOKIE env vars in addition to legacy HUDSON_* variables
</ul>
<h3><a name=v1.397>What's new in 1.397</a> (2011/02/12)</h3>
<ul class=image>
  <li class='major bug'>
    Fixed a master/slave communication problem since 1.378 that often manifests as "Not in GZIP format"
    (<a href="http://issues.jenkins-ci.org/browse/JENKINS-7745">issue 7745</a>)
  <li class=bug>
    When run as "java -jar jenkins.war", "~/.hudson" was still used as default.
    (<a href="http://issues.jenkins-ci.org/browse/JENKINS-8658">issue 8658</a>)
  <li class=bug>
    Debian package no longer messes around with the file permissions
    (<a href="http://issues.jenkins-ci.org/browse/JENKINS-4047">issue 4047</a>)
  <li class=bug>
    Fixed a JVM dependency in debian package so that it can run with OpenJDK
    (<a href="http://issues.jenkins-ci.org/browse/JENKINS-8159">issue 8159</a>)
  <li class=bug>
    Fixed a log rotation configuration problem on Red Hat
    (<a href="http://issues.jenkins-ci.org/browse/JENKINS-5784">issue 5784</a>)
  <li class=bug>
    Windows XP slave stopped working in 1.396 (related to name change)
    (<a href="http://issues.jenkins-ci.org/browse/JENKINS-8676">issue 8676</a>)
  <li class=bug>
    Unnecessary log messages if a remote pipe is not read until EOF
    (<a href="http://issues.jenkins-ci.org/browse/JENKINS-8592">issue 8592</a>)
  <li class=bug>
    Fixed a bug in the calendar computation.
    (<a href="http://issues.hudson-ci.org/browse/HUDSON-8656">issue 8656 in Hudson</a>)
  <li class=bug>
    Fixed an NPE when loading full build history.
    (<a href="http://issues.jenkins-ci.org/browse/JENKINS-8660">issue 8660</a>)
  <li class=bug>
    EXECUTOR_NUMBER uniqueness can degrate over time
    (<a href="http://issues.jenkins-ci.org/browse/JENKINS-4756">issue 4756</a>)
  <li class=bug>
    <tt>jenkins-cli.jar</tt> should honor <tt>JENKINS_URL</tt>.
  <li class=rfe>
    build RSS feeds now contain description of builds.
    (<a href="http://issues.jenkins-ci.org/browse/JENKINS-3935">issue 3935</a>)
  <li class=rfe>
    Debian package will force-terminate Jenkins if it fails to shut down in 5 seconds.
    (<a href="http://issues.jenkins-ci.org/browse/JENKINS-5415">issue 5415</a>)
</ul>
<h3><a name=v1.396>What's new in 1.396</a> (2011/02/02)</h3>
<ul class=image>
  <li class=bug>
    Fixed a bug in crontab "day of week" handling in locales where a week starts from Monday.
    (<a href="http://issues.jenkins-ci.org/browse/JENKINS-8401">issue 8401</a>)
  <li class=bug>
    If a master fails to ping a slave, it should be hard-disconnected.
  <li class=bug>
    "java -jar hudson.war --daemon" was forcing umask 027. This includes Debian/redhat packages.
    (<a href="http://issues.jenkins-ci.org/browse/JENKINS-5114">issue 5114</a>)
  <li class=rfe>
    If the JNLP-connected slave drops out without the master not noticing, allow the reconnection
    without rejecting it.
    (<a href="http://issues.jenkins-ci.org/browse/JENKINS-5055">issue 5055</a>)
  <li class='major rfe'>
    Fixed a trademark bug that caused a considerable fiasco by renaming to Jenkins
</ul>
<h3><a name=v1.395>What's new in 1.395</a> (2011/01/21)</h3>
<ul class=image>
  <li class=bug>
    Do not chmod/chown symlink targets in /var/lib/hudson (debian package)
    (<a href="http://issues.jenkins-ci.org/browse/JENKINS-8502">issue 8502</a>)
  <li class=bug>
    M2 and M3 builds behave differently when tests fail.
    (<a href="http://issues.jenkins-ci.org/browse/JENKINS-8415">issue 8415</a>)
  <li class=bug>
    Hudson was failing to record the connection termination problem in slave logs.
  <li class=bug>
    Node names can be edited to include slashes and then cannot be removed.
    (<a href="http://issues.jenkins-ci.org/browse/JENKINS-8438">issue 8437</a>)
  <li class=bug>
    Fix temporarily offline slaves not showing active jobs
    (<a href="http://issues.jenkins-ci.org/browse/JENKINS-8546">issue 8546</a>)
  <li class=rfe>
    Startup performance improvement
  <li class=rfe>
    Reduced the memory footprint used by fingerprints.
  <li class=rfe>
    Added a new extension point to support external login mechanisms.
  <li class=rfe>
    Heap dump of running Hudson instance can be obtained by requesting /heapDump from
    the browser.
  <li class=rfe>
    MavenReporter#postExecute parameter Throwable error is always empty in case of mojo failure
    (<a href="http://issues.jenkins-ci.org/browse/JENKINS-8493">issue 8493</a>)
  <li class=rfe>
    Improved the error diagnosis if a build fails because of the slave connectivity problem.
    (<a href="http://issues.jenkins-ci.org/browse/JENKINS-5073">issue 5073</a>)
</ul>
<h3><a name=v1.394>What's new in 1.394</a> (2011/01/15)</h3>
<ul class=image>
  <li class=bug> Parsing poms fails if a module is a path to a pom (and not to a directory)
   (<a href="http://issues.jenkins-ci.org/browse/JENKINS-8445">issue 8445</a>)
  <li class=bug> M3 builds doesn't have a colorized console
   (<a href="http://issues.jenkins-ci.org/browse/JENKINS-8411">issue 8411</a>)
  <li class=bug> Bad path for submodules
   (<a href="http://issues.jenkins-ci.org/browse/JENKINS-8452">issue 8452</a>)      
  <li class=rfe> Add more options to configure maven project building
   (<a href="http://issues.jenkins-ci.org/browse/JENKINS-8406">issue 8406</a>)
  <li class=rfe> Violations plugin tries to access nonexistant directory.
   (<a href="http://issues.jenkins-ci.org/browse/JENKINS-8418">issue 8418</a>)
  <li class=rfe> maven2 build fails due to 'RELEASE' plugin version.
   (<a href="http://issues.jenkins-ci.org/browse/JENKINS-8462">issue 8462</a>)          
  <li class=rfe>
   Block build when downstream projects are building.
   (<a href="http://issues.jenkins-ci.org/browse/JENKINS-7046">issue 7046</a>)  
   <li class=bug> nonRecursive option is not honored anymore when parsing pom
   (<a href="http://issues.jenkins-ci.org/browse/JENKINS-8484">issue 8484</a>)   
   <li class=ref>
   Maven 3 support : display same logging output as a maven build with the cli
   (<a href="http://issues.jenkins-ci.org/browse/JENKINS-8490">issue 8490</a>)           
</ul>
<h3><a name=v1.393>What's new in 1.393</a> (2011/01/09)</h3>
<ul class=image>
  <li class=rfe>
   Added CharacterEncodingFilter to prevent Non-ASCII characters from getting garbled.
  <li class=bug> Maven mirrors not used when project uses Maven 2.2
   (<a href="http://issues.jenkins-ci.org/browse/JENKINS-8387">issue 8387</a>) 
  <li class=bug> NPE while parsing POMs
   (<a href="http://issues.jenkins-ci.org/browse/JENKINS-8391">issue 8391</a>)   
  <li class=bug> M2 POMs aren't parsed if there is a M3 control error like an invalid scope in a plugin dep.
   (<a href="http://issues.jenkins-ci.org/browse/JENKINS-8395">issue 8395</a>)  
  <li class=bug> POMs parsing fails in m2 projects which has a wrong inheritence (m3 constraint).
   (<a href="http://issues.jenkins-ci.org/browse/JENKINS-8390">issue 8390</a>)      
</ul>
<h3><a name=v1.392>What's new in 1.392</a> (2010/12/31)</h3>
<ul class=image>
  <li class='major rfe'>
    Maven 3 support in maven-plugin. 
    (<a href="http://issues.jenkins-ci.org/browse/JENKINS-4988">issue 4988</a>)
  <li class=bug>
    Turn Off "Show Friendly HTTP Error Messages" Feature on the Server Side.
    (<a href="http://issues.jenkins-ci.org/browse/JENKINS-8352">issue 8352</a>)
  <li class=bug>
    Hudson installed as Windows service wasn't restarting properly
    (<a href="http://issues.jenkins-ci.org/browse/JENKINS-5090">issue 5090</a>)
  <li class=bug>
    Escape quotes.
    (<a href="http://issues.jenkins-ci.org/browse/JENKINS-8270">issue 8270</a>)
</ul>
<h3><a name=v1.391>What's new in 1.391</a> (2010/12/26)</h3>
<ul class=image>
  <li class=bug>
    failed to build with "Trigger builds remotely" enabled.
    (<a href="http://issues.jenkins-ci.org/browse/JENKINS-8319">issue 8319</a>)
  <li class=rfe>
    added a new extension point to use markup for job/user description
</ul>
<h3><a name=v1.390>What's new in 1.390</a> (2010/12/18)</h3>
<ul class=image>
  <li class=bug>
    " (from WhateverTest)" gratuitously appended to test result detail pages.
    (<a href="http://issues.jenkins-ci.org/browse/JENKINS-5655">issue 5655</a>)
  <li class=bug>
    Fixed a pipe leak to child processes.
    (<a href="http://issues.jenkins-ci.org/browse/JENKINS-8244">issue 8244</a>)
  <li class=bug>
    Fixed an NPE in ComputerRetentionWork
    (<a href="http://issues.jenkins-ci.org/browse/JENKINS-3696">issue 3696</a>)
  <li class=bug>
    Fixed an issue preventing to copy data on AIX, HP-UX or Linux for S/390.
    (<a href="http://issues.jenkins-ci.org/browse/JENKINS-8155">issue 8155</a>)
  <li class=rfe>
    Debian package init script now honors <tt>~/.profile</tt>.
  <li class=rfe>
    Build names (e.g., "#123") can be now modified by users/plugins to arbitrary text.
    (<a href="http://issues.jenkins-ci.org/browse/JENKINS-53">issue 53</a>,
     <a href="http://issues.jenkins-ci.org/browse/JENKINS-4884">issue 4884</a>)
  <li class=rfe>
    Allow the administrator to yank out dead executors.
</ul>
<h3><a name=v1.389>What's new in 1.389</a> (2010/12/11)</h3>
<ul class=image>
  <li class=rfe>
    Hide executors for offline nodes to conserve space in Build Executors Status list.
    (<a href="http://issues.jenkins-ci.org/browse/JENKINS-8252">issue 8252</a>)
  <li class=bug>
    throw AccessDeniedException if "Authentication Token" is invalid.
    (<a href="http://hudson.361315.n4.nabble.com/-td3069369.html">hudson-ja</a>)
</ul>
<h3><a name=v1.388>What's new in 1.388</a> (2010/12/04)</h3>
<ul class=image>
  <li class=bug>
    Failure to UDP broadcast shouldn't kill the Hudson bootup process.
  <li class=bug>
    Fixed an <tt>AbstractMethodError</tt> in listing up executors.
    (<a href="http://issues.jenkins-ci.org/browse/JENKINS-8106">issue 8106</a>)
  <li class=bug>
    Slaves launched by JNLP fail to reprot their version numbers.
    (<a href="http://issues.jenkins-ci.org/browse/JENKINS-8060">issue 8060</a>)
  <li class=bug>
    Restarting Hudson via debian init script didn't wait for the process to really terminate.
    (<a href="http://issues.jenkins-ci.org/browse/JENKINS-7937">issue 7937</a>)
  <li class=rfe>
    Test history with long build records had a scalability problem.
    (<a href="http://issues.jenkins-ci.org/browse/JENKINS-4621">issue 4621</a>)
  <li class=rfe>
    Added the build number to the test result graph tooltip.
  <li class=rfe>
    Added a new extension point to contribute transient View actions.
  <li class=rfe>
    Added "disable project" button.
  <li class=rfe>
    Added "set-build-description" CLI command.
</ul>
<h3><a name=v1.387>What's new in 1.387</a> (2010/11/27)</h3>
<ul class=image>
  <li class=bug>
    Avoid <tt>AbstractMethodError</tt> in the executors rendering.
  <li class=bug>
    Don't litter HUDSON_HOME with atomic*.xml files.
  <li class=bug>
    Hudson is made more robust in the face of malformed console annotations.
  <li class=rfe>
    Add parameter definition type and job name to job API
    (<a href="http://issues.jenkins-ci.org/browse/JENKINS-8133">issue 8133</a>)
  <li class=rfe>
    "Install as a service" now supports Vista and Windows 7.
  <li class=rfe>
    "Restart Hudson" button should appear when a plugin is manually installed.
  <li class=rfe>
    In this release only the background is changed until Dec 5th to i387 chip,
    to celebrate our 1.387 release (the feature is time bombed and will revert
    to the butler after that date.)
</ul>
<h3><a name=v1.386>What's new in 1.386</a> (2010/11/19)</h3>
<ul class=image>
  <li class=bug>
    Support CSRF protection when submitting results of an external job.
    (<a href="http://issues.jenkins-ci.org/browse/JENKINS-7961">issue 7961</a>)
  <li class=bug>
    Allow build to start when polling interval is shorter than quiet period and
    we need a workspace for polling.
    (<a href="http://issues.jenkins-ci.org/browse/JENKINS-8007">issue 8007</a>)
  <li class=bug>
    Fix escaping of some special characters when passing properties to Ant on Windows.
    (<a href="http://issues.jenkins-ci.org/browse/JENKINS-7657">issue 7657</a>)
  <li class=bug>
    Check poll_scm_threads.
  <li class=bug>
    "Retain long standard output/error" option could not be checked when
    configuring a job.
    (<a href="http://issues.jenkins-ci.org/browse/JENKINS-7562">issue 7562</a>)
  <li class=bug>
    Build number in Build History status was off-by-one.
    (<a href="http://issues.jenkins-ci.org/browse/JENKINS-7973">issue 7973</a>)
  <li class=bug>
    Check whether the name of ToolInstlation is not null.
    (<a href="http://issues.jenkins-ci.org/browse/JENKINS-8088">issue 8088</a>)
  <li class=bug>
    Prevent AbstractMethodError because of new method in Queue.Executor interface.
    (<a href="http://issues.jenkins-ci.org/browse/JENKINS-8033">issue 8033</a>)
  <li class=bug>
    View "Delete" permission was not checked properly for showing link.
    (<a href="http://issues.jenkins-ci.org/browse/JENKINS-7605">issue 7605</a>)
  <li class=bug>
    Fix javascript error in IE for some UI elements, such as one used by copyartifact plugin.
    (<a href="http://issues.jenkins-ci.org/browse/JENKINS-6756">issue 6756</a>)
  <li class=bug>
    Fix serialization of array containing null elements.
    (<a href="http://issues.jenkins-ci.org/browse/JENKINS-8006">issue 8006</a>)
  <li class=rfe>
    Update bundled subversion plugin to version 1.20 and ssh-slaves to version 0.14.
</ul>
<h4><s><a name=v1.385>What's new in 1.385</a> (2010/11/15)</s></h4>
<ul class=image>
  <li class=rfe> Oops, same as 1.384
</ul>
<h3><a name=v1.384>What's new in 1.384</a> (2010/11/05)</h3>
<ul class=image>
  <li class=bug>
    JDK download for auto installation was not honoring the proxy setting.
    (<a href="http://issues.jenkins-ci.org/browse/JENKINS-7327">issue 7327</a>)
  <li class=bug>
    Fixed the "Not in GZIP format" error when archiving site / copying files / etc.
    (<a href="http://issues.jenkins-ci.org/browse/JENKINS-7745">issue 7745</a>)
  <li class=bug>
    Fixed garbled node description.
    (<a href="http://hudson.361315.n4.nabble.com/-td3023036.html#a3023036">Hudson-ja</a>)
  <li class=bug>
    Fixed 404 Not Found error when downgrade buttons are clicked.
    (<a href="http://issues.jenkins-ci.org/browse/JENKINS-7988">issue 7988</a>)
  <li class=rfe>
    Label expression textbox for "Restrict where this project can be run" now
    provides autocompletion suggestions.
</ul>
<h3><a name=v1.383>What's new in 1.383</a> (2010/10/29)</h3>
<ul class=image>
  <li class="major bug">
    Fix security issue where a user with job configure permission could obtain
    admin permission for their session.
    (<a href="http://issues.jenkins-ci.org/browse/JENKINS-7256">issue 7256</a>)
  <li class=bug>
    Build wrappers can now decorate the launcher or logger for matrix builds.
    (<a href="http://issues.jenkins-ci.org/browse/JENKINS-7868">issue 7868</a>)
  <li class=bug>
    Fixed a bug where non-existent optional dependencies can result in a cascading load failure.
  <li class=rfe>
    Added extension point to allow plugins to add global filters to console
    log streams.
  <li class=rfe>
    Calculate "Estimated remaining time" for incremental Maven builds based on
    the modules which are actually being build.
    (<a href="http://issues.jenkins-ci.org/browse/JENKINS-6544">issue 6544</a>)
</ul>
<h3><a name=v1.382>What's new in 1.382</a> (2010/10/24)</h3>
<ul class=image>
  <li class=bug>
    Recognize initialization tasks from plugins.
    (<a href="http://issues.jenkins-ci.org/browse/JENKINS-5427">issue 5427</a>)
  <li class=bug>
    Hudson was failing to report error messages in several situations during a build.
  <li class=bug>
    UI for tying jobs to labels wasn't shown in some situations.
</ul>
<h3><a name=v1.381>What's new in 1.381</a> (2010/10/16)</h3>
<ul class=image>
  <li class=bug>
    Fixed a race condition.
  <li class=bug>
    Fixed issue with LabelAxis longer than 30 characters causing failures when saving matrix job configuration.
    (<a href="http://issues.jenkins-ci.org/browse/JENKINS-7500">issue 7500</a>)
  <li class=rfe>
    Improved packet fragmentation in Winstone when writing out HTTP responses.
  <li class=rfe><a href="http://wiki.jenkins-ci.org/display/JENKINS//Extension+Point+for+Project+Views+Navigation">Extension Point to provide alternate UI for Project Views implemented</a>
    (<a href="http://issues.jenkins-ci.org/browse/JENKINS-1467">issue 1467</a>)
</ul>
<h3><a name=v1.380>What's new in 1.380</a> (2010/10/09)</h3>
<ul class=image>
  <li class=bug>
    Safe restart was not working since 1.376
  <li class=bug>
    Don't let help icons get keyboard focus. This improves the keyboard navigability of the configuration page.
  <li class=bug>
    Debug message crept into the production code in 1.379.
    (<a href="http://issues.jenkins-ci.org/browse/JENKINS-7662">issue 7662</a>)
  <li class=bug>
    Fixed an AbstractMethodError in the UI with plugins (such as batch task.)
    (<a href="http://issues.jenkins-ci.org/browse/JENKINS-7546">issue 7546</a>)
  <li class=rfe>
    Add "proxy compatible" option to default crumb issuing algoritm
    (<a href="http://issues.jenkins-ci.org/browse/JENKINS-7518">issue 7518</a>)
</ul>
<h3><a name=v1.379>What's new in 1.379</a> (2010/10/02)</h3>
<ul class=image>
  <li class='major bug'>
    Fixed a pipe clogging problem that can result in a hanging build.
    (<a href="http://issues.jenkins-ci.org/browse/JENKINS-5977">issue 5977</a>,
     <a href="http://issues.jenkins-ci.org/browse/JENKINS-7572">issue 7572</a>)
  <li class=bug>
    Fixed a possible NPE in computing dependency changes.
  <li class=bug>
    Fixed the malformed HTTP request error recovery behavior in Winstone.
    (<a href="http://issues.jenkins-ci.org/browse/JENKINS-7201">issue 7201</a>)
  <li class=bug>
    When checking module descendant relationships, SCM changelog paths were using system file separators while module paths were always using /s.
    (<a href="http://issues.jenkins-ci.org/browse/JENKINS-7611">issue 7611</a>)
  <li class=bug>
    Hudson was creating multiple instances of <tt>PageDecorator</tt>s, resulting in data consistency problem.
    (<a href="http://hudson.361315.n4.nabble.com/PageDecorator-and-global-jelly-tp2552804p2552804.html">report</a>)
  <li class=bug>
    Fixed a possible AbstractMethodError 
    (<a href="http://issues.jenkins-ci.org/browse/JENKINS-7546">issue 7546</a>)
  <li class=rfe>
    Supported failsafe reports for the Maven2 job type.
    (<a href="http://issues.jenkins-ci.org/browse/JENKINS-4229">issue 4229</a>)
</ul>
<h3><a name=v1.378>What's new in 1.378</a> (2010/09/25)</h3>
<ul class=image>
  <li class='major bug'>
    Improving the master/slave communication to avoid pipe clogging problem.
    (<a href="http://issues.jenkins-ci.org/browse/JENKINS-5977">issue 5977</a>)
  <li class='major bug'>
    Rolling back to Ant 1.8.0 due to bug in Ant 1.8.1 file copy with large files.
    (<a href="http://issues.jenkins-ci.org/browse/JENKINS-7013">issue 7013</a>)
  <li class=bug>
    Multiple fingerprints and "redeploy artifacts" links are added to M2 builds when multiple forked lifecycles are invovled.
  <li class=bug>
    Computation of the module build time in the m2 job was incorrect when multiple forked lifecycles are involved.
  <li class=bug>
    Standardized logic for determining alternate settings file location in Maven projects for POM parsing and actual Maven execution.
    (<a href="http://issues.jenkins-ci.org/browse/JENKINS-4963">issue 4963</a>)
  <li class=bug>
    Side effect from earlier fix of <a href="http://issues.jenkins-ci.org/browse/JENKINS-7300">issue 7300</a> - some help files were linking to a now-moved file in SVN directly. Those are all changed to relative paths now.
  <li class=bug>
    BuildWrapper teardowns could not get result of build for Maven2 projects.
    (<a href="http://issues.jenkins-ci.org/browse/JENKINS-6033">issue 6033</a>)
  <li class=bug>
    Properly handle incremental builds of Maven projects using relative paths to modules.
    (<a href="http://issues.jenkins-ci.org/browse/JENKINS-5357">issue 5357</a>)
  <li class=bug>
    Setting of MAXOPENFILES was not reflected in the debian init script.
    (<a href="http://issues.jenkins-ci.org/browse/JENKINS-5721">issue 5721</a>)
  <li class=bug>
    Do not expose static resources under <tt>WEB-INF</tt> to clients
    (<a href="http://issues.jenkins-ci.org/browse/JENKINS-7457">issue 7457</a>)
  <li class=rfe>
    Console annotations are added to highlight warnings/errors in Maven
  <li class=rfe>
    If a polling initiated a build, capture its log to the build.
  <li class=rfe>
    Added a new extension point to prolong the quiet down period programmatically.
  <li class=rfe>
    Added a new extension point to make the ping behaviour customizable.
    (<a href="http://issues.jenkins-ci.org/browse/JENKINS-5249">issue 5249</a>)
  <li class=rfe>
    Added a new classloader ("a la" child first for plugin)
    (<a href="http://issues.jenkins-ci.org/browse/JENKINS-5360">issue 5360</a>)    
</ul>
<h3><a name=v1.377>What's new in 1.377</a> (2010/09/19)</h3>
<ul class=image>
  <li class=bug>
    Moved nulling out of buildEnvironments to cleanUp, so that node variables are available in Publishers.
    (<a href="http://issues.jenkins-ci.org/browse/JENKINS-5925">issue 5925</a>)
  <li class=bug>
    Fixed a persistence problem in the label properties.
    (<a href="http://issues.jenkins-ci.org/browse/JENKINS-7378">issue 7378</a>)
  <li class=bug>
    Fixed a problem in saving configuration for matrix projects with multiple label axes.
    (<a href="http://issues.jenkins-ci.org/browse/JENKINS-7281">issue 7281</a>)
  <li class=bug>
    Fixed French localization problem.
    (<a href="http://issues.jenkins-ci.org/browse/JENKINS-6003">issue 6003</a>,
     <a href="http://issues.jenkins-ci.org/browse/JENKINS-7404">issue 7404</a>)
  <li class=rfe>
    Matrix project now supports custom workspace.
    (<a href="http://issues.jenkins-ci.org/browse/JENKINS-5077">issue 5077</a>)
  <li class='major rfe'>
    Queue/execution model is extended to allow jobs that consume multiple executors on different nodes.
</ul>
<h3><a name=v1.376>What's new in 1.376</a> (2010/09/11)</h3>
<ul class=image>
  <li class=bug>
    Error in some remote API requests since 1.373.
    (<a href="http://issues.jenkins-ci.org/browse/JENKINS-7299">issue 7299</a>)
  <li class=bug>
    Fixed RSS of each user's "last builds only" are not found.
    (<a href="http://issues.jenkins-ci.org/browse/JENKINS-7384">issue 7384</a>)
  <li class=bug>
    Handle initialization problem more gracefully
    (<a href="http://issues.jenkins-ci.org/browse/JENKINS-7380">issue 7380</a>)
  <li class=bug>
    A matrix build configuration page with multiple nodes/labels was broken since 1.373.
    (<a href="http://issues.jenkins-ci.org/browse/JENKINS-7281">issue 7281</a>)
  <li class="rfe">
    Added downgrade support for the core and plugins.
</ul>
<h3><a name=v1.375>What's new in 1.375</a> (2010/09/07)</h3>
<ul class=image>
  <li class=bug>
    CLI login did not work for about half of the CLI commands (those defined via @CLIMethod annotation).
    (<a href="http://issues.jenkins-ci.org/browse/JENKINS-6628">issue 6628</a>)
  <li class=bug>
    Add escaping for comma character for Ant properties on Windows.
    (<a href="http://issues.jenkins-ci.org/browse/JENKINS-2149">issue 2149</a>)
  <li class=bug>
    Small update to empty Ant properties on Windows fix from 1.374, now also working for two consecutive empty properties.
    (<a href="http://issues.jenkins-ci.org/browse/JENKINS-7204">issue 7204</a>)
  <li class=bug>
    Fixed a possible race condition during Hudson start up.
  <li class=rfe>
    Improved the memory consumption when used with LDAP.
  <li class=rfe>
    Improved console annotations for Ant.
  <li class=rfe>
    (Internal) ConsoleNotes can now inject its associated CSS.
</ul>
<h3><a name=v1.374>What's new in 1.374</a> (2010/08/27)</h3>
<ul class=image>
  <li class=bug>
    Unable to add empty Ant properties on Windows since 1.370.
    (<a href="http://issues.jenkins-ci.org/browse/JENKINS-7204">issue 7204</a>)
  <li class=rfe>
    Maven2 projects now pick up Flexmojo test results automatically.
    (<a href="http://issues.jenkins-ci.org/browse/JENKINS-6893">issue 6893</a>)
  <li class=rfe>
    Auto-completion can be now easily added to text boxes by plugins. 
  <li class=rfe>
    Non build modules in incremental Maven builds are now set to NOT_BUILD at the beginning of the build, already. 
  <li class=rfe>
    Plugins can now transform the console output.
    (<a href="http://issues.jenkins-ci.org/browse/JENKINS-7112">issue 7112</a>)
  <li class=rfe>
    Administrator can unpin plugins that are pinned.
  <li class=rfe>
    Memory footprint reduction with fingerprints.
  <li class=rfe>
    Added "This build is disabled" on Matrix project when it disabled.
    (<a href="http://issues.jenkins-ci.org/browse/JENKINS-7266">issue 7266</a>)
</ul>
<h3><a name=v1.373>What's new in 1.373</a> (2010/08/23)</h3>
<ul class=image>
  <li class=bug>
    Fixed a config page regression in the matrix project.
    (<a href="http://issues.jenkins-ci.org/browse/JENKINS-7213">issue 7213</a>)
  <li class=bug>
    Ant target annotation should allow colon in the target name.
    (<a href="http://issues.jenkins-ci.org/browse/JENKINS-7026">issue 7026</a>)
  <li class=bug>
    Fixed a 1.372 regression in handling whitespace and other characters in label names.
    (<a href="http://issues.jenkins-ci.org/browse/JENKINS-7216">issue 7216</a>)
  <li class=bug>
    Allow use of username/password parameters for CLI when using LDAP authentication.
    (<a href="http://issues.jenkins-ci.org/browse/JENKINS-6628">issue 6628</a>)
  <li class=rfe>
    Axes in multi-configuration projects are now extensible.
  <li class=rfe>
    Multi-configuration projects now allow multiple label/node axes.
  <li class=rfe>
    Improved the layout algorithm of the matrix project visualization.
    (<a href="http://hudson.361315.n4.nabble.com/PATCH-Prefer-Y-axis-based-on-size-td2324178.html#a2324178">patch</a>)
  <li class=rfe>
    JUnit report archiving now captures stdout of tests run in Surefire.
    (<a href="http://issues.jenkins-ci.org/browse/JENKINS-4158">issue 4158</a>)
  <li class=rfe>
    Updated bundled ssh-slaves plugin to version 0.13.
</ul>
<h3><a name=v1.372>What's new in 1.372</a> (2010/08/13)</h3>
<ul class=image>
  <li class=rfe>
    Persist matrix-based security settings in a consistent order
    (<a href="http://issues.jenkins-ci.org/browse/JENKINS-7138">issue 7138</a>)
  <li class='major rfe'>
    Jobs can now use boolean expression over labels to control where they run.
</ul>
<h3><a name=v1.371>What's new in 1.371</a> (2010/08/09)</h3>
<ul class=image>
  <li class="major bug">
    A security hole in CLI command implementations enable unauthorized users
    from executing commands.
    (SECURITY-5)
</ul>
<h3><a name=v1.370>What's new in 1.370</a> (2010/08/07)</h3>
<ul class=image>
  <li class=bug>
    Added escaping of special characters when passing properties to Ant on Windows.
    (<a href="http://issues.jenkins-ci.org/browse/JENKINS-7108">issue 7108</a>)
  <li class=bug>
    Workaround issue in IBM JVM causing intermittent ClassNotFoundExceptions.
    (<a href="http://issues.jenkins-ci.org/browse/JENKINS-5141">issue 5141</a>)
  <li class=bug>
    Fixed a memory leak in Winstone
    (<a href="http://issues.jenkins-ci.org/browse/JENKINS-5119">issue 5119</a>)
  <li class=rfe>
    Updated bundled cvs plugin to version 1.2.
  <li class=rfe>
    Incorporated community contributed translations in Korean and Dutch.
</ul>
<h3><a name=v1.369>What's new in 1.369</a> (2010/07/30)</h3>
<ul class=image>
  <li class="major bug">
    <code>X-Hudson</code> header not being sent in 1.368.
    (<a href="http://issues.jenkins-ci.org/browse/JENKINS-7100">issue 7100</a>)
  <li class=bug>
    NPE on build after incremental Maven builds are aborted.
    (<a href="http://issues.jenkins-ci.org/browse/JENKINS-6429">issue 6429</a>)
  <li class=bug>
    On-demand slaves would launch even when "only for tied jobs" is set.
    (<a href="http://issues.jenkins-ci.org/browse/JENKINS-7054">issue 7054</a>)
  <li class=bug>
    Fix links to ant targets in console output view that were added in 1.367.
    (<a href="http://issues.jenkins-ci.org/browse/JENKINS-7041">issue 7041</a>)
  <li class=bug>
    Avoid error with invalid or null primary view, such as in upgrade from older Hudson.
    (<a href="http://issues.jenkins-ci.org/browse/JENKINS-6938">issue 6938</a>)
  <li class=bug>
    Support LogRotator deletion of old artifacts in multiconfiguration projects.
    (<a href="http://issues.jenkins-ci.org/browse/JENKINS-6925">issue 6925</a>)
  <li class=bug>
    Build queue was not saved in safeRestart or safeExit.
    (<a href="http://issues.jenkins-ci.org/browse/JENKINS-6804">issue 6804</a>)
  <li class=rfe>
    CLI can now work with a reverse proxy that requires BASIC auth.
    (<a href="http://issues.jenkins-ci.org/browse/JENKINS-3796">issue 3796</a>)
</ul>
<h3><a name=v1.368>What's new in 1.368</a> (2010/07/26)</h3>
<ul class=image>
  <li class=bug>
    Make <tt>/buildWithParameters</tt> support remote cause and user supplied cause text
    for build via authentication token, just as <tt>/build</tt> does.
    (<a href="http://issues.jenkins-ci.org/browse/JENKINS-7004">issue 7004</a>)
  <li class=bug>
    Auto install of JDK when master/slave are different platforms would fail.
    (<a href="http://issues.jenkins-ci.org/browse/JENKINS-6880">issue 6880</a>)
  <li class=bug>
    Modified to work with Tomcat 7.
    (<a href="http://issues.jenkins-ci.org/browse/JENKINS-6738">issue 6738</a>)
</ul>
<h3><a name=v1.367>What's new in 1.367</a> (2010/07/16)</h3>
<ul class=image>
  <li class=bug>
    Safe restart made Hudson unresponsive until all running jobs complete, since 1.361.
    (<a href="http://issues.jenkins-ci.org/browse/JENKINS-6649">issue 6649</a>)
  <li class=bug>
    Plugins with dependencies show wrong description on installed plugins page.
    (<a href="http://issues.jenkins-ci.org/browse/JENKINS-6966">issue 6966</a>)
  <li class=bug>
    Fix redirect after login when return URL has characters that need encoding.
    (<a href="http://issues.jenkins-ci.org/browse/JENKINS-6960">issue 6960</a>)
  <li class=bug>
    &lt;input type='hidden'&gt; field shouldn't be getting the plain text password value.
  <li class=rfe>
    Added a mechanism to register CLI option handler as an extension point.
  <li class=rfe>
    Added a CLI command 'set-build-result' that can be used from inside a build to set the build status.
  <li class=rfe>
    Show outline structure for Ant execution in the console output view.
  <li class=rfe>
    Remote API now supports the 'tree' filter query parameter which is more efficient and easier to use.
    (<a href="http://issues.jenkins-ci.org/browse/JENKINS-5940">issue 5940</a>)
</ul>
<h3><a name=v1.366>What's new in 1.366</a> (2010/07/09)</h3>
<ul class=image>
  <li class='major bug'>
    Fixed a possible security issue where a malicious user with the project
    configuration access can trick Hudson into leaking the proxy password,
    if Hudson is configured with a proxy with username/password.
    (SECURITY-3)
  <li class=bug>
    Delete contained module builds when a maven project build is deleted, to avoid
    orphaned builds which can then affect the displayed result of a prior build.
    (<a href="http://issues.jenkins-ci.org/browse/JENKINS-6779">issue 6779</a>)
  <li class=bug>
    Hide some sidepanel links that should not be shown in user-private views.
    (<a href="http://issues.jenkins-ci.org/browse/JENKINS-6832">issue 6832</a>)
  <li class=bug>
    Fix for file parameters that are copied to a subdirectory of the workspace.
    (<a href="http://issues.jenkins-ci.org/browse/JENKINS-6889">issue 6889</a>)
  <li class=bug>
    File parameters uploaded via the CLI are now displayed correctly on the build Parameters page.
    (<a href="http://issues.jenkins-ci.org/browse/JENKINS-6896">issue 6896</a>)
  <li class=bug>
    Allowed file parameters to be downloaded even when the name contains URL-unfriendly characters.
    (<a href="http://issues.jenkins-ci.org/browse/JENKINS-6897">issue 6897</a>)
  <li class=bug>
    Fixed a garbage in the raw console plain text output.
    (<a href="http://issues.jenkins-ci.org/browse/JENKINS-6034">issue 6034</a>)
  <li class=bug>
    "Hudson is loading" page didn't take the user back to the same page.
  <li class=rfe>
    Hudson can now remotely install JDK on Windows slaves when connecting via the
    "Let Hudson control this Windows slave as a Windows service" mode.
  <li class=rfe>
    The "Let Hudson control this Windows slave as a Windows service" mode now allows the same Windows slave
    to be used by multiple Hudson masters.
</ul>
<h3><a name=v1.365>What's new in 1.365</a> (2010/07/05)</h3>
<ul class=image>
  <li class='major bug'>
    Fixed a critical security problem. See <a href="http://infradna.com/content/security-advisory-2010-07-05">the advisory</a> for more details.
</ul>
<h3><a name=v1.364>What's new in 1.364</a> (2010/06/25)</h3>
<ul class=image>
  <li class=bug>
    Fixed a race condition where a queued build may get executed multiple times.
    (<a href="http://issues.jenkins-ci.org/browse/JENKINS-6819">issue 6819</a>)
  <li class=bug>
    Some UI labels related to JUnit results were shown in the wrong locale.
    (<a href="http://issues.jenkins-ci.org/browse/JENKINS-6824">issue 6824</a>)
  <li class=rfe>
    <tt>BuildWrapper</tt>s can now contribute build variables.
    (<a href="http://issues.jenkins-ci.org/browse/JENKINS-6497">issue 6497</a>)
</ul>
<h3><a name=v1.363>What's new in 1.363</a> (2010/06/18)</h3>
<ul class=image>
  <li class=bug>
    Fix queue handling to close locking gap between removing job from queue and starting build,
    to prevent unintended concurrent builds (refactor of change first made in 1.360).
    (<a href="http://hudson.361315.n4.nabble.com/Patch-to-fix-concurrent-build-problem-td2229136.html">report</a>)
  <li class=bug>
    Allow multiple dependencies between same two projects, as they may trigger under
    different conditions and with different parameters.
    (<a href="http://issues.jenkins-ci.org/browse/JENKINS-5708">issue 5708</a>)
  <li class=bug>
    Timeline on build trend page should use server timezone instead of always GMT.
    (<a href="http://issues.jenkins-ci.org/browse/JENKINS-6692">issue 6692</a>)
  <li class=bug>
    Don't mask the cause of the checkout related exception.
  <li class=bug>
    "who am I?" page should be visible to everyone.
  <li class=rfe>
    Avoid pointless and harmful redirection when downloading slave.jar. 
    (<a href="http://issues.jenkins-ci.org/browse/JENKINS-5752">issue 5752</a>)
  <li class=rfe>
    Cache downloaded JDKs.
  <li class=bug>
    Reinstall a JDK when a different version is selected.
    (<a href="http://issues.jenkins-ci.org/browse/JENKINS-5551">issue 5551</a>)
  <li class=rfe>
    Integrated community-contributed translations (Germany, Greek, Spanish, Finnish, Hungarian, Italian, Japanese, French,
    Russian, Slovenian, Dutch, Traditional Chinese, Swedish, Ukrainian, and Portuguese.) 
  <li class=rfe>
    Upgraded bundled Ant to version 1.8.1.
    (<a href="http://issues.jenkins-ci.org/browse/JENKINS-6562">issue 6562</a>)
</ul>
<h3><a name=v1.362>What's new in 1.362</a> (2010/06/11)</h3>
<ul class=image>
  <li class=bug>
    Restored optional container-based authentication for CLI.
    (<a href="http://issues.jenkins-ci.org/browse/JENKINS-6587">issue 6587</a>)
  <li class=bug>
    Fix javascript error when a plugin uses an empty <tt>dropdownList</tt>, resulting in LOADING overlay being left up.
    (<a href="http://issues.jenkins-ci.org/browse/JENKINS-6542">issue 6542</a>)
  <li class=rfe>
    Add setting so job views may show only enabled or disabled jobs.
    (<a href="http://issues.jenkins-ci.org/browse/JENKINS-6673">issue 6673</a>)
  <li class=rfe>
    File parameters can now be downloaded from the build Parameters page.
    (<a href="http://issues.jenkins-ci.org/browse/JENKINS-6719">issue 6719</a>)
  <li class=rfe>
    Added an ability to point to different update sites.
  <li class=rfe>
    Added a new extension point to plug in custom utility to kill processes.
  <li class=rfe>
    Added a proactive error diagnostics to look for a broken reverse proxy setup.
    (<a href="http://wiki.jenkins-ci.org/display/JENKINS//Running+Hudson+behind+Apache#RunningHudsonbehindApache-modproxywithHTTPS">report</a>)
</ul>
<h3><a name=v1.361>What's new in 1.361</a> (2010/06/04)</h3>
<ul class=image>
  <li class=bug>
    Fixed a bug where IE shows empty client cert dialog when connecting to HTTPS site run by Winstone.
    (<a href="http://hudson.361315.n4.nabble.com/winstone-container-and-ssl-td383501.html">report</a>)
  <li class=bug>
    "java -jar hudson.war" with AJP was broken.
    (<a href="http://issues.jenkins-ci.org/browse/JENKINS-5753">issue 5753</a>)
  <li class=bug>
    Safe restart stopped working on protected Hudson since 1.359.
    (<a href="http://issues.jenkins-ci.org/browse/JENKINS-6667">issue 6667</a>)
  <li class=bug>
    Parameterized jobs did not use configured quiet period.
    (<a href="http://issues.jenkins-ci.org/browse/JENKINS-6660">issue 6660</a>)
  <li class=bug>
    Fix form data conflict when fingerprinting is used with Promoted Builds plugin.
    (<a href="http://issues.jenkins-ci.org/browse/JENKINS-6642">issue 6642</a>)
  <li class=bug>
    Avoid possible exception at startup when some plugins have optional dependencies.
    (<a href="http://issues.jenkins-ci.org/browse/JENKINS-6435">issue 6435</a>)
  <li class=bug>
    Add <tt>autocomplete="off"</tt> for LDAP managerDN and managerPassword fields.
    (<a href="http://issues.jenkins-ci.org/browse/JENKINS-3586">issue 3586</a>)
  <li class=bug>
    Set a TCP timeout when slaves connect to the master.
    (<a href="http://issues.jenkins-ci.org/browse/JENKINS-6262">issue 6262</a>)
  <li class=bug>
    File parameter builds started with the CLI command no longer throw an NPE.
    (<a href="http://issues.jenkins-ci.org/browse/JENKINS-4296">issue 4296</a>)
  <li class=bug>
    Workaround for bug in Glassfish Enterprise.
    (<a href="http://issues.jenkins-ci.org/browse/JENKINS-6459">issue 6459</a>)
  <li class=bug>
    Ensure nested <tt>f:repeatable</tt> content does not inherit outer list when inner list is null.
    (<a href="http://issues.jenkins-ci.org/browse/JENKINS-6679">issue 6679</a>)
  <li class=rfe>
    Add two new permalinks to job pages: "Last unstable build" and "Last unsuccessful build".
  <li class=rfe>
    Allow the build number to be set so long as it's still bigger than the last build.
    (<a href="http://issues.jenkins-ci.org/browse/JENKINS-4930">issue 4930</a>)
  <li class=rfe>
    Copied jobs are now disabled until configuration is saved, so they don't start building before ready.
    (<a href="http://issues.jenkins-ci.org/browse/JENKINS-2494">issue 2494</a>)
  <li class=rfe>
    Reduced logging from jmDNS.
</ul>
<h3><a name=v1.360>What's new in 1.360</a> (2010/05/28)</h3>
<ul class=image>
  <li class=bug>
    A Java6 dependency had crept in in 1.359.
    (<a href="http://issues.jenkins-ci.org/browse/JENKINS-6653">issue 6653</a>)
  <li class=bug>
    Workaround for bug in Glassfish Enterprise.
    (<a href="http://issues.jenkins-ci.org/browse/JENKINS-6459">issue 6459</a>)
  <li class=rfe>
    Added an extension point to control the assignment of tasks to nodes.
    (<a href="http://issues.jenkins-ci.org/browse/JENKINS-6598">issue 6598</a>)
</ul>
<h3><a name=v1.359>What's new in 1.359</a> (2010/05/21)</h3>
<ul class=image>
  <li class=bug>
    Accept latest JRockit JVM release as a compatible JVM.
    (<a href="http://issues.jenkins-ci.org/browse/JENKINS-6556">issue 6556</a>)
  <li class=rfe>
    Hudson now broadcasts itself in DNS multicast at "_hudson._tcp.local" to facilitate auto-discovery from other tools
  <li class=rfe>
    Added the "-block" option to the "quiet-down" CLI command so that the command will block until the system really quiets down.
</ul>
<h3><a name=v1.358>What's new in 1.358</a> (2010/05/14)</h3>
<ul class=image>
  <li class=bug>
    Too much memory used by stdout/stderr from test results.
    (<a href="http://issues.jenkins-ci.org/browse/JENKINS-6516">issue 6516</a>)
  <li class=bug>
    Fixed a memory leak in Winstone sessions.
    (<a href="http://issues.jenkins-ci.org/browse/JENKINS-5119">issue 5119</a>)
  <li class=bug>
    Fix to handle usernames with colon character on Windows.
    (<a href="http://issues.jenkins-ci.org/browse/JENKINS-6476">issue 6476</a>)
  <li class=bug>
    Fixed the port number handling problem in debian init script.
    (<a href="http://issues.jenkins-ci.org/browse/JENKINS-6474">issue 6474</a>)
  <li class=bug>
    Fix FilePath.getParent() handling of edge cases.
    (<a href="http://issues.jenkins-ci.org/browse/JENKINS-6494">issue 6494</a>)
  <li class=bug>
    Fix css conflict introduced in 1.357 that caused missing data display in analysis plugins.
    (<a href="http://issues.jenkins-ci.org/browse/JENKINS-6496">issue 6496</a>)
  <li class=rfe>
    Support "optional=true" parameter for @Extension.
  <li class=rfe>
    Supported OpenSSL-style certificate/key file format with "java -jar hudson.war"
  <li class=rfe>
    If --httpsPort option is given without the certificate, run with a one-time self-signed certificate.
  <li class=rfe>
    Hudson shouldn't show a login error page unless the user really failed to login (think about when the user presses a back button.)
</ul>
<h3><a name=v1.357>What's new in 1.357</a> (2010/05/07)</h3>
<ul class=image>
  <li class=bug>
    Maven builds abort unexpectedly due to a SocketTimeoutException on machine with poor resources.
    (<a href="http://issues.jenkins-ci.org/browse/JENKINS-3273">issue 3273</a>)
  <li class=bug>
    Fix incorrect handling of ".." in paths with mix of / and \ separators since 1.349.
    (<a href="http://issues.jenkins-ci.org/browse/JENKINS-5951">issue 5951</a>)
  <li class=bug>
    Javadoc publishing should not fail build if javadoc is already current.
    (<a href="http://issues.jenkins-ci.org/browse/JENKINS-6332">issue 6332</a>)
  <li class=bug>
    Fix download of files/artifacts larger than 2GB.
    (<a href="http://issues.jenkins-ci.org/browse/JENKINS-6351">issue 6351</a>)
  <li class=bug>
    Build page may not list all of the artifacts since 1.348.
    (<a href="http://issues.jenkins-ci.org/browse/JENKINS-6371">issue 6371</a>)
  <li class=bug>
    Add workaround for Opera 10.52/53 bug causing error in saving job configuration.
    (<a href="http://issues.jenkins-ci.org/browse/JENKINS-6424">issue 6424</a>)
  <li class=bug>
    Fix createSymlink problem on *nix systems that do not use GNUCLibrary since 1.356.
    (<a href="http://issues.jenkins-ci.org/browse/JENKINS-6437">issue 6437</a>)
  <li class=bug>
    Hide add/edit description link on test result pages when user does not have
    permission to submit a description.
  <li class=rfe>
    Changed permission required to set description on test result pages
    from Build Job to Update Run.
  <li class=rfe>
    Add "LOADING" overlay on global and job config pages until form is ready for use.
  <li class=rfe>
    Email recipient lists now support build parameters.
    (<a href="http://issues.jenkins-ci.org/browse/JENKINS-6394">issue 6394</a>)
  <li class=rfe>
    Make it easier to see the latest update jobs on the Update Center page.
    (<a href="http://issues.jenkins-ci.org/browse/JENKINS-4255">issue 4255</a>)
  <li class=rfe>
    Allow plugins to use forms with an onsubmit handler, and fix "no-json" handling.
    (<a href="http://issues.jenkins-ci.org/browse/JENKINS-5927">issue 5927</a>)
  <li class=rfe>
    Updated bundled subversion plugin to version 1.17.
</ul>
<h3><a name=v1.356>What's new in 1.356</a> (2010/05/03)</h3>
<ul class=image>
  <li class=bug>
    Fix <tt>StringIndexOutOfBoundsException</tt> in console log from <tt>UrlAnnotator</tt>.
    (<a href="http://issues.jenkins-ci.org/browse/JENKINS-6252">issue 6252</a>)
  <li class=bug>
    Fixed potential deadlock between saving project config and getting project page.
    (<a href="http://issues.jenkins-ci.org/browse/JENKINS-6269">issue 6269</a>)
  <li class=bug>
    Fixed timeline display on build time trend page.
    (<a href="http://issues.jenkins-ci.org/browse/JENKINS-6439">issue 6439</a>)
  <li class=bug>
    Fixed garbled response of XML API if xpath is specified.
    (<a href="http://n4.nabble.com/Hudson-API-XML-td1723766.html#a1723766">ja@hudson.dev.javanet</a>)
  <li class=bug>
    Fix broken links for stopping jobs in executor list on pages for slave nodes or filtered views.
  <li class=bug>
    Fixed <tt>NoSuchMethodError</tt> with Maven and Ivy plugins.
    (<a href="http://issues.jenkins-ci.org/browse/JENKINS-6311">issue 6311</a>)
  <li class=rfe>
    Extension points can be now sorted.
</ul>
<h3><a name=v1.355>What's new in 1.355</a> (2010/04/16)</h3>
<ul class=image>
  <li class=bug>
    Colored ball image at top of build pages was broken for Hudson in some web
    containers (fixed by removing workaround for a Firefox bug fixed since 3.0.5/Dec2008).
    (<a href="http://issues.jenkins-ci.org/browse/JENKINS-2341">issue 2341</a>)
  <li class=bug>
    Console page while build is running did not wrap lines when viewed in IE.
    (<a href="http://issues.jenkins-ci.org/browse/JENKINS-5869">issue 5869</a>)
  <li class=bug>
    Fixed build history to indicate test failure for MavenBuild and MavenModuleSetBuild.
  <li class=bug>
    Make <tt>dropdownList</tt> work in repeatable content, such as a build step.
  <li class=bug>
    Fixed a bug where a job created via XML didn't properly receive upstream/downstream computation.
    (<a href="http://n4.nabble.com/Hudson-API-td1747758.html#a1747758">report</a>)
  <li class=bug>
    Argument masking wasn't working correctly for commands run on slaves
    (<a href="http://n4.nabble.com/Password-masking-when-running-commands-on-a-slave-tp1753033p1753033.html">report</a>)
  <li class=rfe>
    Added the slave retention strategy based on a schedule.
  <li class=rfe>
    Added to configure charset option of Mailer.
</ul>
<h3><a name=v1.354>What's new in 1.354</a> (2010/04/12)</h3>
<ul class=image>
  <li class=bug>
    POM parsing was still using the module root as the base for relative paths for alternate settings files.
    (<a href="http://issues.jenkins-ci.org/browse/JENKINS-6080">issue 6080</a>)
  <li class=bug>
    Fix dynamic updates of build history table when CSRF protection is turned on.
    (<a href="http://issues.jenkins-ci.org/browse/JENKINS-6072">issue 6072</a>)
  <li class=bug>
    Improved the error reporting mechanism in LDAP setting.
  <li class=bug>
    Raw console output contains garbage.
    (<a href="http://issues.jenkins-ci.org/browse/JENKINS-6034">issue 6034</a>)
  <li class=bug>
    Fixed a file handle leak in the slave connection.
    (<a href="http://issues.jenkins-ci.org/browse/JENKINS-6137">issue 6137</a>)
  <li class=bug>
    Quiet period wasn't taking effect properly when doing parameterized builds.
</ul>
<h3><a name=v1.353>What's new in 1.353</a> (2010/03/29)</h3>
<ul class=image>
  <li class=bug>
    Tagging a repository can result in NPE. 
  <li class=bug>
    Fix possible form submission error when using multiple combobox elements.
    (<a href="http://issues.jenkins-ci.org/browse/JENKINS-6025">issue 6025</a>)
  <li class=bug>
    Better escaping of test case names in test results pages.
    (<a href="http://issues.jenkins-ci.org/browse/JENKINS-5982">issue 5982</a>)
  <li class=bug>
    Make radio buttons work in repeatable content, such as a build step.
    (<a href="http://issues.jenkins-ci.org/browse/JENKINS-5028">issue 5028</a>)
  <li class=bug>
    Fixed the handling of verifying that the POM path entered for Maven projects exists.
    (<a href="http://issues.jenkins-ci.org/browse/JENKINS-4693">issue 4693</a>)
  <li class=rfe>
    Added link to builds in buildTimeTrend
    (<a href="http://issues.jenkins-ci.org/browse/JENKINS-3993">issue 3993</a>)
</ul>
<h3><a name=v1.352>What's new in 1.352</a> (2010/03/19)</h3>
<ul class=image>
  <li class=bug>
    Fixed a file handle leak when a copy fails.
    (<a href="http://issues.jenkins-ci.org/browse/JENKINS-5899">issue 5899</a>)
  <li class=bug>
    Replace '&gt;' with '_' in username, as already done for '&lt;'.
    (<a href="http://issues.jenkins-ci.org/browse/JENKINS-5833">issue 5833</a>)
  <li class=bug>
    Fix <tt>editableComboBox</tt> to select item when mouse click takes more than 100ms.
    (<a href="http://issues.jenkins-ci.org/browse/JENKINS-2722">issue 2722</a>)
  <li class=bug>
    Fixed NPE when configuring a view without "Regular expression".
  <li class=bug>
    Page shouldn't scroll up when the user opens/closes a stack trace in the test failure report.
  <li class=bug>
    Fixed a bug where Hudson can put a wrong help file link.
    (<a href="http://n4.nabble.com/Resolution-of-help-files-in-jelly-entries-tp1592533p1592533.html">report</a>)
  <li class=bug>
    Fixed Maven site goal archiving from slaves.
    (<a href="http://issues.jenkins-ci.org/browse/JENKINS-5943">issue 5943</a>)
  <li class=bug>
    Fixed a regression with NetBeans Hudson plugin progressive console output.
    (<a href="http://issues.jenkins-ci.org/browse/JENKINS-5941">issue 5941</a>)
  <li class=bug>
    Fixed a situation where a failure in plugin start up can prevent massive number of job loss. 
  <li class=rfe>
    Supported JBoss EAP 5.0.0 GA.
    (<a href="http://issues.jenkins-ci.org/browse/JENKINS-5922">issue 5922</a>)
  <li class=rfe>
    CLI commands on protected Hudson now asks a password interactively, if run on Java6.
  <li class=rfe>
    Added CLI 'login' and 'logout' commands so that you don't have to specify a credential
    for individual CLI invocation. 
  <li class=rfe>
    URLs in the console output are now hyperlinks. 
  <li class=rfe>
    Improved the URL annotation logic.
  <li class=rfe>
    Add drag&amp;drop support for <tt>f:repeatable</tt> lists and use this for
    the JDK/Ant/Maven installations in global config so these can be reordered.
  <li class=rfe>
    Integrated a new round of community-contributed localizations (ca, es, fi, fr, hi_IN, it, nl, ru, and sv_SE locales.)
</ul>
<h3><a name=v1.351>What's new in 1.351</a> (2010/03/15)</h3>
<ul class=image>
  <li class='major bug'>
    Regression in 1.350 that can delete old build artifacts.
    (<a href="http://n4.nabble.com/Warning-about-Hudson-1-350-Could-delete-your-artifacts-td1593483.html">report</a>)
</ul>
<h3><a name=v1.350>What's new in 1.350</a> (2010/03/12)</h3>
<ul class=image>
  <li class=bug>
    Fix handling of relative paths in alternate settings.xml path for Maven projects.
    (<a href="http://issues.jenkins-ci.org/browse/JENKINS-4693">issue 4693</a>)
  <li class=bug>
    Alternate settings, private repository, profiles, etc were not used in embedded Maven for
    deploy publisher.
    (<a href="http://issues.jenkins-ci.org/browse/JENKINS-4939">issue 4939</a>)
  <li class=bug>
    Make <tt>editableComboBox</tt> work in repeatable content, such as a build step.
  <li class=bug>
    If content is captured using <tt>&lt;j:set var=".."&gt;..content..&lt;/j:set&gt;</tt>,
    fixed this to use proper HTML rendering when appropriate.
  <li class=bug>
    '&lt;' and '&amp;' in the console output was not escaped since 1.349
    (<a href="http://issues.jenkins-ci.org/browse/JENKINS-5852">issue 5852</a>)
  <li class='major bug'>
    Fixed an <tt>AbstractMethodError</tt> in SCM polling under some circumstances.
    (<a href="http://issues.jenkins-ci.org/browse/JENKINS-5756">issue 5756</a>)
  <li class='major bug'>
    Fixed a <tt>ClassCastException</tt> in the Subversion plugin - now using Subversion plugin 1.13.
    (<a href="http://issues.jenkins-ci.org/browse/JENKINS-5827">issue 5827</a>)
  <li class=bug>
    The Maven Integration plugin link in the Update Center was going to a dead location.
    (<a href="http://issues.jenkins-ci.org/browse/JENKINS-4811">issue 4811</a>)
  <li class=bug>
    On RPM/DEB/etc installation, don't offer the self upgrade. It should be done by the native package manager.
    (<a href="http://n4.nabble.com/RPM-for-Hudson-1-345-does-not-Upgrade-Automatically-tp1579580p1579580.html">report</a>)
  <li class=bug>
    Fixed a possible lock up of slaves.
  <li class=rfe>
    Added advanced option to LogRotator to allow for removing artifacts from old builds
    without removing the logs, history, etc.
    (<a href="http://issues.jenkins-ci.org/browse/JENKINS-834">issue 834</a>)
  <li class=rfe>
    Authentication support in Hudson CLI.
    (<a href="http://issues.jenkins-ci.org/browse/JENKINS-3796">issue 3796</a>)
  <li class=rfe>
    Added console annotation support to SCM polling logs.
</ul>
<h3><a name=v1.349>What's new in 1.349</a> (2010/03/05)</h3>
<ul class=image>
  <li class=bug>
    Fix deserialization problem with fields containing double underscore.
    (<a href="http://issues.jenkins-ci.org/browse/JENKINS-5768">issue 5768</a>)
  <li class=bug>
    Fix deserialization problem for Exception objects where the XML has bad/old data.
    (<a href="http://issues.jenkins-ci.org/browse/JENKINS-5769">issue 5769</a>)
  <li class=bug>
    Fix serialization problem with empty CopyOnWriteMap.Tree.
    (<a href="http://issues.jenkins-ci.org/browse/JENKINS-5776">issue 5776</a>)
  <li class=bug>
    Fixed a bug that can cause 404 in the form validation check.
  <li class=rfe>
    Remote build result submission shouldn't hang forever even if Hudson goes down.
  <li class=rfe>
    Added a monitor for old or unreadable data in XML files and a manage screen to assist
    in updating files to the current data format and/or removing unreadable data from plugins
    that are no longer active.  "Manage Hudson" page will show a link if any old/unreadable
    data was detected.
  <li class=rfe>
    Added a mechanism to bundle <tt>init.groovy</tt> inside the war for OEM.
    (<a href="http://n4.nabble.com/preconfigured-hudson-war-tp1575216p1575216.html">report</a>)
  <li class=rfe>
    Added an extension point to annotate console output.
    (<a href="http://issues.jenkins-ci.org/browse/JENKINS-2137">issue 2137</a>)
</ul>
<h3><a name=v1.348>What's new in 1.348</a> (2010/02/26)</h3>
<ul class=image>
  <li class=rfe>
    Fixed a performance problem of the job/build top page when there are too many artifacts.
  <li class=rfe>
    Improved /etc/shadow permission checks.
</ul>
<h3><a name=v1.347>What's new in 1.347</a> (2010/02/19)</h3>
<ul class=image>
  <li class=bug>
    Fix javascript problem showing test failure detail for test name with a quote character.
    (<a href="http://issues.jenkins-ci.org/browse/JENKINS-1544">issue 1544</a>)
  <li class=bug>
    Hudson can incorrectly configure labels for the master when bleeding edge EC2 plugin is used.
  <li class=bug>
    Fixed the regression wrt the whitespace trimming caused by 1.346.
    (<a href="http://issues.jenkins-ci.org/browse/JENKINS-5633">issue 5633</a>)
  <li class=bug>
    Under some circumstances, Hudson can incorrectly delete the temporary directory itself.
    (<a href="http://issues.jenkins-ci.org/browse/JENKINS-5642">issue 5642</a>)
  <li class=bug>
    Newlines in MAVEN_OPTS environment variable can cause problems in other contexts.
    (<a href="http://issues.jenkins-ci.org/browse/JENKINS-5651">issue 5651</a>)
  <li class=rfe>
    Improved the form validation mechanism to support multiple controls.
    (<a href="http://issues.jenkins-ci.org/browse/JENKINS-5610">issue 5610</a>)
  <li class=rfe>
    Added message to slave log when it has successfully come online.
    (<a href="http://issues.jenkins-ci.org/browse/JENKINS-5630">issue 5630</a>)
</ul>
<h3><a name=v1.346>What's new in 1.346</a> (2010/02/12)</h3>
<ul class=image>
  <li class=bug>
    Maven modules should not be buildable when the parent project is disabled.
    (<a href="http://issues.jenkins-ci.org/browse/JENKINS-1375">issue 1375</a>)
  <li class=bug>
    Fixed the broken quiet period implementation when polling interval is shorter than
    the quiet period.  (Changes in SCM impls are needed for this to take effect.) 
    (<a href="http://issues.jenkins-ci.org/browse/JENKINS-2180">issue 2180</a>)
  <li class=bug>
    Escape username in URLs in case it contains special characters such as "#".
    (<a href="http://issues.jenkins-ci.org/browse/JENKINS-2610">issue 2610</a>)
  <li class=bug>
    Fix sidepanel link for People to be visible and show view-specific info when appropriate.
    (<a href="http://issues.jenkins-ci.org/browse/JENKINS-5443">issue 5443</a>)
  <li class=bug>
    Improved HTML rendering, not using closing tags that do not exist in HTML.
    (<a href="http://issues.jenkins-ci.org/browse/JENKINS-5458">issue 5458</a>)
  <li class=bug>
    Show better error message for missing view type selection when creating a view.
    (<a href="http://issues.jenkins-ci.org/browse/JENKINS-5469">issue 5469</a>)
  <li class=bug>
    Hudson wasn't properly streaming a large external build submission,
    which can result in OOME and unresponsiveness.
  <li class=rfe>
    Use fixed-width font in text area for shell/batch build steps.
    (<a href="http://issues.jenkins-ci.org/browse/JENKINS-5471">issue 5471</a>)
  <li class=rfe>
    Use user selected icon size on People page.
    (<a href="http://issues.jenkins-ci.org/browse/JENKINS-5447">issue 5447</a>)
  <li class=rfe>
    Speed/footprint improvement in the HTML rendering.
</ul>
<h3><a name=v1.345>What's new in 1.345</a> (2010/02/08)</h3>
<ul class=image>
  <li class='major bug'>
    Update center retrieval, "build now" link, and real-time console update was broken in 1.344.
    (<a href="http://issues.jenkins-ci.org/browse/JENKINS-5536">issue 5536</a>)
  <li class=bug>
    Fixed the backward incompatibility introduced in JENKINS-5391 fix in 1.344.
    (<a href="http://issues.jenkins-ci.org/browse/JENKINS-5391">issue 5391</a>)
</ul>
<h3><a name=v1.344>What's new in 1.344</a> (2010/02/05)</h3>
<ul class=image>
  <li class=bug>
    Removed the forced upper casing in parameterized builds.
    (<a href="http://issues.jenkins-ci.org/browse/JENKINS-5391">issue 5391</a>)
  <li class=bug>
    Password parameter on the disk should be encrypted.
    (<a href="http://issues.jenkins-ci.org/browse/JENKINS-5420">issue 5420</a>)
  <li class=bug>
    Duplicate entries on Upstream/Downstream project with "Build modules in parallel".
    (<a href="http://issues.jenkins-ci.org/browse/JENKINS-5293">issue 5293</a>)
  <li class=bug>
    "Projects tied on" should be "Projects tied to".
    (<a href="http://issues.jenkins-ci.org/browse/JENKINS-5451">issue 5451</a>)
  <li class=bug>
    Fixed the bug that prevents update center metadata retrieval in Jetty.
    (<a href="http://issues.jenkins-ci.org/browse/JENKINS-5210">issue 5210</a>)
  <li class=rfe>
    Show which plugins have already been upgraded in Plugin Manager.
    (<a href="http://issues.jenkins-ci.org/browse/JENKINS-2313">issue 2313</a>)
  <li class=rfe>
    Show Hudson upgrade status on manage page instead of offering same upgrade again.
    (<a href="http://issues.jenkins-ci.org/browse/JENKINS-3055">issue 3055</a>)
  <li class=rfe>
    Make badges in build history line up.
    (<a href="http://n4.nabble.com/Align-lock-sign-of-keep-build-forever-td1016427.html">report</a>)
</ul>
<h3><a name=v1.343>What's new in 1.343</a> (2010/01/29)</h3>
<ul class=image>
  <li class=bug>
    Don't report a computer as idle if it running the parent job for a matrix project.
    (<a href="http://issues.jenkins-ci.org/browse/JENKINS-5049">issue 5049</a>)
  <li class=bug>
    Improve error message for a name conflict when renaming a job.
    (<a href="http://issues.jenkins-ci.org/browse/JENKINS-1916">issue 1916</a>)
  <li class=bug>
    Job description set via the remote API was not saved.
    (<a href="http://issues.jenkins-ci.org/browse/JENKINS-5351">issue 5351</a>)
  <li class=bug>
    Work around a JVM bug on Windows that causes the "Access denied" error
    while creating a temp file.
    (<a href="http://issues.jenkins-ci.org/browse/JENKINS-5313">issue 5313</a>)
  <li class=bug>
    Fixed a NPE in the update center with the container authentication mode.
    (<a href="http://issues.jenkins-ci.org/browse/JENKINS-5382">issue 5382</a>)
  <li class=bug>
    Global MAVEN_OPTS for Maven projects wasn't getting loaded properly for configuration.
    (<a href="http://issues.jenkins-ci.org/browse/JENKINS-5405">issue 5405</a>)
  <li class=bug>
    Fix for parameterized project with choice parameter value that has &lt; or &gt; character.
    (<a href="http://n4.nabble.com/Fwd-IllegalArgumentException-when-use-parametrised-build-with-choice-parametr-td1311451.html#a1311451">report</a>)
  <li class=bug>
    Build queue was showing some of the items in the wrong order &mdash; it should show new ones first and
    old ones later.
  <li class=rfe>
    Move form to adjust logging levels to its own page and include table of configured levels.
    (<a href="http://issues.jenkins-ci.org/browse/JENKINS-2210">issue 2210</a>)
  <li class=rfe>
    Allow the administrator to control the host names via a system property "host.name" per slave,
    in case auto-detection fails.
    (<a href="http://issues.jenkins-ci.org/browse/JENKINS-5373">issue 5373</a>)
  <li class=rfe>
    Introduced a new extension point for test result parsers.
    (<a href="http://n4.nabble.com/Review-requested-Test-Result-Refactoring-tp978100p978100.html">discussion</a>)
  <li class=rfe>
    Data loading is made more robust in the face of linkage failures.
    (<a href="http://issues.jenkins-ci.org/browse/JENKINS-5383">issue 5383</a>)
  <li class=rfe>
    Auto-detect if Hudson is run in Solaris <a href="http://www.sun.com/bigadmin/content/selfheal/smf-quickstart.jsp">SMF</a>
    and provide restart capability.
    (<a href="http://n4.nabble.com/Self-restart-not-available-when-running-as-Solaris-SMF-tp1289605p1289605.html">report</a>)
  <li class=rfe>
    Formalized an extension point to control priority among builds in the queue.
    (<a href="http://issues.jenkins-ci.org/browse/JENKINS-833">issue 833</a>)
</ul>
<h3><a name=v1.342>What's new in 1.342</a> (2010/01/22)</h3>
<ul class=image>
  <li class=bug>
    Commands run on slaves (such as SCM operations) were not printed to the log
    the way they would be when run on master.
    (<a href="http://issues.jenkins-ci.org/browse/JENKINS-5296">issue 5296</a>)
  <li class=bug>
    Downstream jobs could fail to trigger when using per-project read permissions.
    (<a href="http://issues.jenkins-ci.org/browse/JENKINS-5265">issue 5265</a>)
  <li class=bug>
    Update lastStable/lastSuccessful symlinks on filesystem later in build process to avoid
    incorrectly updating links when build fails in post-build actions, and links briefly
    pointing to a build that is not yet complete.
    (<a href="http://issues.jenkins-ci.org/browse/JENKINS-2543">issue 2543</a>)
  <li class=bug>
    Debian package no longer changes the permissions and owner of the jobs and .ssh directory.
    This is to improve upgrade speed and so that ssh works properly after upgrading.
    (<a href="http://issues.jenkins-ci.org/browse/JENKINS-4047">issue 4047</a> and
     <a href="http://issues.jenkins-ci.org/browse/JENKINS-5112">issue 5112</a>)
  <li class=bug>
    Automatic tool installation wasn't honoring proxy setting.
    (<a href="http://issues.jenkins-ci.org/browse/JENKINS-5271">issue 5271</a>)
  <li class=bug>
    Fixed a bug that induces a NPE during list view column construction.
    (<a href="http://issues.jenkins-ci.org/browse/JENKINS-5061">issue 5061</a>)
  <li class=bug>
    Fixed a bug that can cause Hudson to fail to encode non-ASCII characters in URL.
    (<a href="http://issues.jenkins-ci.org/browse/JENKINS-5155">issue 5155</a>)
  <li class=bug>
    Added "process-test-classes" phase to Maven intercepter.
    (<a href="http://issues.jenkins-ci.org/browse/JENKINS-2226">issue 2226</a>)
  <li class=bug>
    Fixed a regression in the remote API in 1.341.
    (<a href="http://n4.nabble.com/GZIP-encoded-response-only-for-css-js-resources-tp1010358p1010358.html">report</a>)
  <li class=rfe>
    Improved error diagnostics when failing to auto install Maven/Ant.
    (<a href="http://issues.jenkins-ci.org/browse/JENKINS-5272">issue 5272</a>)
  <li class=rfe>
    Infer the default e-mail address more smartly with user IDs like "DOMAIN\user" (often seen in Windows)
    (<a href="http://issues.jenkins-ci.org/browse/JENKINS-5164">issue 5164</a>)
  <li class=rfe>
    The hudson.model.Run.ArtifactList.treeCutoff property should not limit the number 
    of artifacts shown by the API.
    (<a href="http://issues.jenkins-ci.org/browse/JENKINS-5247">issue 5247</a>)
  <li class=rfe>
    Spanish translation made a great progress.
</ul>
<h3><a name=v1.341>What's new in 1.341</a> (2010/01/15)</h3>
<ul class=image>
  <li class=bug>
    Completed fix started in 1.325 for updating bundled plugins, now working when security is enabled.
    (<a href="http://issues.jenkins-ci.org/browse/JENKINS-3662">issue 3662</a>)
  <li class=bug>
    TemporarySpaceMonitor and DiskSpaceMonitor fail to instantiate on fresh systems.
    (<a href="http://issues.jenkins-ci.org/browse/JENKINS-5162">issue 5162</a>)
  <li class=bug>
    /tmp space monitoring didn't work if /tmp is filled up completely. 
  <li class=rfe>
    Plugins can now control how builds are triggered when they declare downstream jobs.
    (<a href="http://issues.jenkins-ci.org/browse/JENKINS-5236">issue 5236</a>)
  <li class=rfe>
    Hudson now detects a cyclic dependencies among plugins and report the error gracefully.
  <li class=rfe>
    Extension points can now contribute multiple actions.
  <li class=rfe>
    Responses to remote API calls now honor the "Accept-Encoding" header.
    (<a href="http://n4.nabble.com/GZIP-encoded-response-only-for-css-js-resources-tp1010358p1010358.html">report</a>)
  <li class=rfe>
    Link to project changes summary instead of this build's changes for "still unstable" email.
    (<a href="http://issues.jenkins-ci.org/browse/JENKINS-3283">issue 3283</a>)
  <li class=rfe>
    SCM retry count and "Block build when upstream project is building" is now available on matrix projects.
    (<a href="http://n4.nabble.com/Advanced-configuration-in-matrix-projects-td1011215.html#a1011215">report</a>)
</ul>
<h3><a name=v1.340>What's new in 1.340</a> (2010/01/11)</h3>
<ul class=image>
  <li class=bug>
    Non ASCII chars get mangled when a new user is created.
    (<a href="http://issues.jenkins-ci.org/browse/JENKINS-2026">issue 2026</a>)
  <li class=bug>
    Fixed garbled mail text when default encoding is not UTF-8.
    (<a href="http://issues.jenkins-ci.org/browse/JENKINS-1811">issue 1811</a>)
  <li class=bug>
    Fixed a bug in the log rotation setting of RPM packages.
    (<a href="http://n4.nabble.com/Hudson-logrotate-for-RPM-incorrect-tp999444p999444.html">report</a>)
  <li class=rfe>
    Added a new CLI command to obtain list of changes by specifying builds.
  <li class=rfe>
    Improved memory/swap monitoring on Solaris systems that doesn't have the 'top' command.
    (<a href="http://n4.nabble.com/Version-1-329-Java-Error-2-tp387349p387349.html">report</a>)
  <li class=rfe>
    User IDs in Hudson are now case preserving but case insensitive.
    (<a href="http://issues.jenkins-ci.org/browse/JENKINS-4354">issue 4354</a>)
  <li class=rfe>
    CVS support is separated into a plugin, although it's still bundled by default for compatibility.
    (<a href="http://issues.jenkins-ci.org/browse/JENKINS-3101">issue 3101</a>)
</ul>
<h3><a name=v1.339>What's new in 1.339</a> (2009/12/24)</h3>
<ul class=image>
  <li class=bug>
    <tt>slave.jar</tt> incorrectly shipped with a version number indicating a private build.
    (<a href="http://issues.jenkins-ci.org/browse/JENKINS-5138">issue 5138</a>)
  <li class=bug>
    Global MAVEN_OPTS weren't saving due to TopLevelItemDescriptors not being configured in global configuration.
    (<a href="http://issues.jenkins-ci.org/browse/JENKINS-5142">issue 5142</a>)
  <li class=bug>
    Make maven project more resilient to exceptions from plugins.
    (<a href="http://issues.jenkins-ci.org/browse/JENKINS-3279">issue 3279</a>)
  <li class=rfe>
    Add the ability to configure low-disk space thresholds.
    (<a href="http://issues.jenkins-ci.org/browse/JENKINS-2552">issue 2552</a>)
  <li class=rfe>
    Allow BuildWrapper tearDown code to detect when the build has failed.
    (<a href="http://issues.jenkins-ci.org/browse/JENKINS-2485">issue 2485</a>)
  <li class=rfe>
    Add help regarding "Auto" repository browser selection and add support
    for this in Subversion plugin.
    (<a href="http://issues.jenkins-ci.org/browse/JENKINS-2082">issue 2082</a>)
  <li class=rfe>
    Introduced a mechanism so that writing XSS-free code is easier.
    (<a href="http://wiki.jenkins-ci.org/display/JENKINS//Jelly+and+XSS+prevention">discussion</a>)
</ul>
<h3><a name=v1.338>What's new in 1.338</a> (2009/12/18)</h3>
<ul class=image>
  <li class=rfe>
    Maven projects will now use per-project MAVEN_OPTS if defined first, then global MAVEN_OPTS if defined, and finally
    as fallback, MAVEN_OPTS environment variable on executor.
    (<a href="http://issues.jenkins-ci.org/browse/JENKINS-2932">issue 2932</a>)
  <li class=rfe>
    Expose upstream cause details via remote API.
    (<a href="http://issues.jenkins-ci.org/browse/JENKINS-5074">issue 5074</a>)
</ul>
<h3><a name=v1.337>What's new in 1.337</a> (2009/12/11)</h3>
<ul class=image>
  <li class=bug>
    Matrix parent build shouldn't consume an executor.
    (<a href="http://issues.jenkins-ci.org/browse/JENKINS-936">issue 936</a>)
  <li class=bug>
    Exceptions in one publisher shouldn't block all other publishers from running.
    (<a href="http://issues.jenkins-ci.org/browse/JENKINS-5023">issue 5023</a>)
  <li class=bug>
    Fixed <tt>OutOfMemoryError</tt> in JNLP slaves that are running for too long.
    (<a href="http://issues.jenkins-ci.org/browse/JENKINS-3406">issue 3406</a>)
  <li class=bug>
    Auto installer for Maven couldn't be configured after the fact.
  <li class=bug>
    Fixed a bug that the form field validation couldn't handle &lt;select> box.
    (<a href="http://n4.nabble.com/f-validateButton-of-a-select-field-s-value-tp948691p948691.html">report</a>)
  <li class=bug>
    Fixed a possible "XYZ is missing its descriptor" storm.
    (<a href="http://issues.jenkins-ci.org/browse/JENKINS-5067">issue 5067</a>)
  <li class=rfe>
    Group available plugins in Plugin Manager by category.
    (<a href="http://issues.jenkins-ci.org/browse/JENKINS-1836">issue 1836</a>)
  <li class=rfe>
    Add sorting and link to directory browser for artifact list and tree display.
    (<a href="http://issues.jenkins-ci.org/browse/JENKINS-4976">issue 4976</a>)
  <li class=rfe>
    Make links in build history for a view stay under that view.
    (<a href="http://issues.jenkins-ci.org/browse/JENKINS-5021">issue 5021</a>)
  <li class=rfe>
    Automatically install dependent plugins.
    (<a href="http://issues.jenkins-ci.org/browse/JENKINS-4983">issue 4983</a>)
  <li class='major rfe'>
    Implemented a proper serialization of multi-classloader object graph.
    (<a href="http://issues.jenkins-ci.org/browse/JENKINS-5048">issue 5048</a>)
</ul>
<h3><a name=v1.336>What's new in 1.336</a> (2009/11/28)</h3>
<ul class=image>
  <li class=bug>
    Update or remove lastSuccessful/lastStable symlinks on filesystem as appropriate
    when a build is deleted.
    (<a href="http://issues.jenkins-ci.org/browse/JENKINS-1986">issue 1986</a>)
  <li class=bug>
    In-demand strategy could not relaunch slave nodes since 1.302.
    (<a href="http://issues.jenkins-ci.org/browse/JENKINS-3890">issue 3890</a>)
  <li class=bug>
    Actual cause for slave going offline was always masked by channel-terminated cause.
  <li class=bug>
    Improved display of why a slave is offline (don't incorrectly say "failed to launch").
  <li class=bug>
    Improved the error diagnostics on the failure to establish connection with JNLP slaves early on.
  <li class=bug>
    Fix so configure-slave permission actually allows configuration of slaves.
  <li class=bug>
    User pages showed add/edit description link to users without permission to edit,
    and guests were allowed to edit the user profile for anonymous user.
  <li class=bug>
    Debian package now demands full JRE, not just a headless JRE.
    (<a href="http://issues.jenkins-ci.org/browse/JENKINS-4879">issue 4879</a>)
  <li class=bug>
    Avoid exception if a plugin provides null for a dynamic node label.
    (<a href="http://issues.jenkins-ci.org/browse/JENKINS-4924">issue 4924</a>)
  <li class=bug>
    If restart is not supported, explain why.
    (<a href="http://issues.jenkins-ci.org/browse/JENKINS-4876">issue 4876</a>)
  <li class=bug>
    Matrix configuration builds should continue even when Hudson is about to shut down.
    (<a href="http://issues.jenkins-ci.org/browse/JENKINS-4873">issue 4873</a>)
  <li class=bug>
    Send build status email to valid addresses rather than aborting for one invalid address.
    (<a href="http://issues.jenkins-ci.org/browse/JENKINS-4927">issue 4927</a>)
  <li class=bug>
    Smart JDK/Maven/Ant auto installers aren't available for existing tool configurations.
  <li class=bug>
    Hudson can now run gracefully (albeit bit slowly) where JNA is not available.
    (<a href="http://issues.jenkins-ci.org/browse/JENKINS-4820">issue 4820</a>)
  <li class=rfe>
    Add ability to delete users from Hudson.
    (<a href="http://issues.jenkins-ci.org/browse/JENKINS-1867">issue 1867</a>)
  <li class=rfe>
    Gracefully detect the double loading of JNA instead of failing later with <tt>NoClassDefFoundError</tt>
    (<a href="http://wiki.jenkins-ci.org/display/JENKINS//JNA+is+already+loaded">detail</a>)
  <li class=rfe>
    Introduced a structure around the initialization process for better reporting and etc.
  <li class=rfe>
    Debian packages creates Hudson user with <tt>/bin/bash</tt> to accomodate some tools that want a valid shell.
    (<a href="http://issues.jenkins-ci.org/browse/JENKINS-4830">issue 4830</a>)
</ul>
<h3><a name=v1.335>What's new in 1.335</a> (2009/11/20)</h3>
<ul class=image>
  <li class=bug>
    Space in axis value for matrix type project was lost on reconfiguration.
    (<a href="http://issues.jenkins-ci.org/browse/JENKINS-2360">issue 2360</a>)
  <li class=bug>
    Remember me did not work with unix authentication.
    (<a href="http://issues.jenkins-ci.org/browse/JENKINS-3057">issue 3057</a>)
  <li class=bug>
    Node variables not passed through to Maven jobs.
    (<a href="http://issues.jenkins-ci.org/browse/JENKINS-4030">issue 4030</a>)
  <li class=bug>
    Fix handling of non-ASCII characters in external job submission.
    (<a href="http://issues.jenkins-ci.org/browse/JENKINS-4877">issue 4877</a>)
  <li class=bug>
    Job assigned to label that no longer has any nodes generates exception since 1.330.
    (<a href="http://issues.jenkins-ci.org/browse/JENKINS-4878">issue 4878</a>)
  <li class=bug>
    Custom workspace on Windows with just a drive letter or using forward slashes in path
    failed to build in 1.334.
    (<a href="http://issues.jenkins-ci.org/browse/JENKINS-4894">issue 4894</a>)
  <li class=bug>
    Core version number in plugin manager warning message was missing in 1.334.
  <li class=bug>
    Matrix build wasn't showing their full name in the executor list on the left.
  <li class=rfe>
    Hudson's UDP broadcast/discovery now supports IP multicast.
</ul>
<h3><a name=v1.334>What's new in 1.334</a> (2009/11/16)</h3>
<ul class=image>
  <li class='major bug'>
    Fixed a possible exception in submitting forms and obtaining update center metadata with Winstone in 1.333.
    (<a href="http://issues.jenkins-ci.org/browse/JENKINS-4804">issue 4804</a>)
  <li class='major bug'>
    Remoting layer was unable to kill remote processes. Prevented Mercurial plugin from implementing poll timeout on slaves.
    (<a href="http://issues.jenkins-ci.org/browse/JENKINS-4611">issue 4611</a>)
  <li class=bug>
    Display of console output as plain text did not work in browsers since 1.323.
    (<a href="http://issues.jenkins-ci.org/browse/JENKINS-4557">issue 4557</a>)
  <li class=bug>
    Show "Latest Test Results" link even when a new build is running.
    (<a href="http://issues.jenkins-ci.org/browse/JENKINS-4580">issue 4580</a>)
  <li class=bug>
    Fix broken links for failed tests on build page for a matrix type project.
    (<a href="http://issues.jenkins-ci.org/browse/JENKINS-4765">issue 4765</a>)
  <li class=bug>
    "Enable project-based security" always comes up unchecked on configure pages in 1.333,
    so project permissions are lost if not rechecked before clicking Save.
    (<a href="http://issues.jenkins-ci.org/browse/JENKINS-4826">issue 4826</a>)
  <li class=bug>
    Project read permission was not enforced via /jobCaseInsensitive/jobname path.
  <li class=bug>
    Project configuration could be modified via POST to /job/jobname/config.xml with only
    "Extended Read" permission but not configure permission.
  <li class=bug>
    Fixed the over zealous escaping in the inlined unit test failure report.
  <li class=bug>
    Fixed <tt>OutOfMemoryError</tt> in Winp
    (<a href="http://issues.jenkins-ci.org/browse/JENKINS-4058">issue 4058</a>)
  <li class=bug>
    Write log message and ignore unrecognized permissions when loading XML.
    (<a href="http://issues.jenkins-ci.org/browse/JENKINS-4573">issue 4573</a>)
  <li class=bug>
    Fix in stapler so we don't redirect to "." which causes problem in some containers.
    (<a href="http://issues.jenkins-ci.org/browse/JENKINS-4787">issue 4787</a>)
  <li class=bug>
    List counts for duplicate cause entries for a build rather than listing many times.
    (<a href="http://issues.jenkins-ci.org/browse/JENKINS-4831">issue 4831</a>)
  <li class=rfe>
    Plugin manager now shows warning for upgrade/install of plugins into a Hudson that
    is older than the plugin was built for.
    (<a href="http://issues.jenkins-ci.org/browse/JENKINS-541">issue 541</a>)
  <li class=rfe>
    CLI "build" command now supports passing parameters.
  <li class=rfe>
    Job should provide doDescription to allow easy manipulation over http
    (<a href="http://issues.jenkins-ci.org/browse/JENKINS-4802">issue 4802</a>)
  <li class=rfe>
    Improvement in the caching of the view templates.
  <li class=rfe>
    Added new SaveableListener to be called when objects implementing Saveable are saved.
</ul>
<h3><a name=v1.333>What's new in 1.333</a> (2009/11/09)</h3>
<ul class=image>
  <li class=bug>
    Fixed a performance problem in the file upload with Winstone.
    (<a href="http://d.hatena.ne.jp/tosik/20091026/1256553925">report</a>)
  <li class=bug>
    Allow non-absolute URLs in sidebar links that do not end with slash character.
    (<a href="http://issues.jenkins-ci.org/browse/JENKINS-4720">issue 4720</a>)
  <li class=bug>
    Build other projects "even when unstable" option was not working with Maven projects.
    (<a href="http://issues.jenkins-ci.org/browse/JENKINS-4739">issue 4739</a>)
  <li class=bug>
    When renaming a log recorder, check new name uses valid characters, remove config file for
    old name and redirect to new name after save.
  <li class=bug>
    Fixed <tt>ArrayIndexOutOfBoundsException</tt> in my view.
    (<a href="http://old.nabble.com/Stack-trace-from-My-Views-ts26121656.html">report</a>)
  <li class=bug>
    Fixed a race condition in interrupting pending remote calls.
  <li class=bug>
    Retry shouldn't kick in if the build is aborted during checkout. 
  <li class=rfe>
    Hudson now sends "Accept-Ranges" header where it's supported.
    (<a href="http://www.nabble.com/206-response-code-HTTP-1.1-Range-header-td25888373.html">report</a>)
  <li class=rfe>
    Hudson is internally capable of supporting multiple update sites.
  <li class=rfe>
    Added a new "safe-restart" CLI command, also accessible at "/safeRestart", and used for post-upgrade/plugin install restart.
    (<a href="http://issues.jenkins-ci.org/browse/JENKINS-4553">issue 4553</a>)
  <li class=rfe>
    Added "delete-builds" CLI command for bulk build record deletion.
  <li class=rfe>
    Supported a relative path in the custom workspace directory, which resolves from FS root of the slave.
  <li class='major bug'>
    Fixed another <tt>NotExportableException</tt> when making a remote API call on a project.
    Broke NetBeans integration and possibly others.
    (<a href="http://issues.jenkins-ci.org/browse/JENKINS-4760">issue 4760</a>)
</ul>
<h3><a name=v1.332>What's new in 1.332</a> (2009/11/02)</h3>
<ul class=image>
  <li class=bug>
    Fixed a regression in 1.331 where previously disabled plugins and their artifacts in <tt>build.xml</tt> can cause build records to fail to load.
    (<a href="http://issues.jenkins-ci.org/browse/JENKINS-4752">issue 4752</a>)
  <li class='major bug'>
    Fixed <tt>NotExportableException</tt> when making a remote API call on a project.
    (<a href="https://hudson.dev.java.net/servlets/BrowseList?list=users&amp;by=thread&amp;from=2222483">report</a>)
  <li class=bug>
    Fixed <tt>IllegalArgumentException: name</tt>
    (<a href="http://old.nabble.com/bug-1.331-to26145963.html">report</a>)
</ul>
<h3><a name=v1.331>What's new in 1.331</a> (2009/10/30)</h3>
<ul class=image>
  <li class=bug>
    Fixed a memory leak problem with the groovysh Hudson CLI command.
    (<a href="http://issues.jenkins-ci.org/browse/JENKINS-4618">issue 4618</a>)
  <li class=bug>
    CVS changelog reports were incorrect if built from tags.
    (<a href="http://issues.jenkins-ci.org/browse/JENKINS-1816">issue 1816</a>)
  <li class=bug>
    Upstream projects list was lost when saving matrix type project.
    (<a href="http://issues.jenkins-ci.org/browse/JENKINS-3607">issue 3607</a>)
  <li class=bug>
    <tt>slave.jar</tt> now supports HTTP BASIC auth.
    (<a href="http://issues.jenkins-ci.org/browse/JENKINS-4071">issue 4071</a>)
  <li class=bug>
    Fixed a problem where taglibs defined in plugins cannot be seen from other plugins.
    (<a href="http://www.nabble.com/Declaring-jelly-tag-lib-in-plugin-and-reusing-in-another-plugin-td25890803.html">report</a>)
  <li class=bug>
    Improved the UI of taking a node offline.
  <li class=bug>
    Added improved logging for exceptions encountered when attempting to invoke Maven in Maven projects.
    (<a href="http://issues.jenkins-ci.org/browse/JENKINS-3273">issue 3273</a>)
  <li class=rfe>
    Automated tool downloads are made more robust by using HTTP download retries.
  <li class=rfe>
    SCM information is now exposed via the remote API.
  <li class=rfe>
    Added the "install-plugin" command to install plugins from CLI.
    (<a href="http://www.nabble.com/Setup-for-using-Hudson-to-deploy-into-Hudson-td25962271.html">report</a>)
</ul>
<h3><a name=v1.330>What's new in 1.330</a> (2009/10/23)</h3>
<ul class=image>
  <li class=bug>
    Fixed <tt>NoSuchMethodError</tt> error during error recovery with Maven 2.1.
    (<a href="http://issues.jenkins-ci.org/browse/JENKINS-2373">issue 2373</a>)
  <li class=bug>
    RemoteClassLoader does not persist retrieved classes with package structure
    (<a href="http://issues.jenkins-ci.org/browse/JENKINS-4657">issue 4657</a>)
  <li class=rfe>
    Update center switched over from <tt>https://hudson.dev.java.net/</tt> to <tt>http://hudson-ci.org/</tt>
  <li class=rfe>
    Use tree view to show 17-40 build artifacts on build/project pages.
    (<a href="http://issues.jenkins-ci.org/browse/JENKINS-2280">issue 2280</a>)
  <li class=rfe>
    When showing why a build is pending, Hudson now puts hyperlinks to node/label/project names.
  <li class=rfe>
    Custom workspace is now subject to the variable expansion.
    (<a href="http://issues.jenkins-ci.org/browse/JENKINS-3997">issue 3997</a>)
</ul>
<h3><a name=v1.329>What's new in 1.329</a> (2009/10/16)</h3>
<ul class=image>
  <li class=bug>
    Fixed UI selector (hetero-list) to handle nested selectors (resolves conflict between
    Promoted Builds and Parameterized Trigger plugins).
    (<a href="http://issues.jenkins-ci.org/browse/JENKINS-4414">issue 4414</a>)
  <li class=bug>
    Fixed incremental Maven build behavior to properly handle new modules without hitting NPE.
    (<a href="http://issues.jenkins-ci.org/browse/JENKINS-4624">issue 4624</a>)
  <li class=bug>
    Added the "build" CLI command that can not only schedule a new build, but also wait until its completion.
  <li class=bug>
    Made visibility rules of test result remote API consistent with those for individual test cases.
  <li class=bug>
    Fixed a bug in the HTTP Range header handling.
    (<a href="http://www.nabble.com/206-response-code-HTTP-1.1-Range-header-td25888373.html">report</a>)
  <li class=bug>
    Fixed a bug in <tt>.cvspass</tt> form field persistence.
    (<a href="http://issues.jenkins-ci.org/browse/JENKINS-4456">issue 4456</a>)
</ul>
<h3><a name=v1.328>What's new in 1.328</a> (2009/10/09)</h3>
<ul class=image>
  <li class=bug>
    Overview of all SCM polling activity was never showing any entries.
    (<a href="http://issues.jenkins-ci.org/browse/JENKINS-4609">issue 4609</a>)
  <li class=bug>
    Fixed a bogus IOException in the termination of CLI.
  <li class=bug>
    Fixed a bug in the form submission logic of the SMTP authentation configuration.
    (<a href="http://www.nabble.com/error-configuring-SMTP-Gmail-with-Hudson-td25736116.html">report</a>)
  <li class=rfe>
    Hudson shouldn't store SMTP auth password in a clear text.
    (<a href="http://www.nabble.com/error-configuring-SMTP-Gmail-with-Hudson-td25736116.html">report</a>)
  <li class=rfe>
    Improved the form validation in global e-mail configurations.
    (<a href="http://www.nabble.com/error-configuring-SMTP-Gmail-with-Hudson-td25736116.html">report</a>)
</ul>
<h3><a name=v1.327>What's new in 1.327</a> (2009/10/02)</h3>
<ul class=image>
  <li class=bug>
    Worked around a possible Windows slave hang on start up.
    (<a href="http://wiki.jenkins-ci.org/display/JENKINS//Windows+slaves+fail+to+start+via+ssh">details</a>)
  <li class=bug>
    Inability to access <tt>hudson.dev.java.net</tt> shouldn't prevent Hudson from working.
    (<a href="http://issues.jenkins-ci.org/browse/JENKINS-4590">issue 4590</a>)
  <li class=rfe>
    Added a CLI command <tt>install-tool</tt> to invoke a tool auto-installation from Hudson CLI.
    (<a href="http://www.nabble.com/Passing-env-variables-automatically-td25584186.html">report</a>)
  <li class=rfe>
    Added column on plugin updates page showing currently installed version.
  <li class=rfe>
    Build page now shows where the build was done.
  <li class=rfe>
    Job-enabling API should reject GET requests
    (<a href="http://issues.jenkins-ci.org/browse/JENKINS-3721">issue 3721</a>)
  <li class=rfe>
    Added an extension point for inserting actions across all projects without configuration.
    (<a href="http://www.nabble.com/Howto-expose-action-for-every-job-without-configuration--td25638153.html">report</a>)
  <li class=rfe>
    stdout, stderr, error details and the stack trace can be filtered out of the remote API
    representation of a test case with the depth parameter.
    (<a href="http://www.nabble.com/Change-remote-API-visibility-for-CaseResult.getStdout-getStderr-td25619046.html">discussion</a>)
</ul>
<h3><a name=v1.326>What's new in 1.326</a> (2009/09/28)</h3>
<ul class=image>
  <li class='major bug'>
    Hudson fails to update a plugin due to a bug in the up-to-date check logic.
    (<a href="http://issues.jenkins-ci.org/browse/JENKINS-4353">issue 4353</a>)
</ul>
<h3><a name=v1.325>What's new in 1.325</a> (2009/09/25)</h3>
<ul class=image>
  <li class=bug>
    Self restart was not working on Solaris 64bit JVM.
  <li class=bug>
    Fixed a possible <tt>NoSuchElementException</tt> in Hudson start up.
  <li class=bug>
    "Redeploy Maven artifacts" GUI causes NPE.
  <li class=bug>
    Permission check was missing for file mask validators.
  <li class=bug>
    Fixed a problem regarding SCM plugin evolution and SCM browser settings, as observed in the Mercurial plugin.
    (<a href="http://issues.jenkins-ci.org/browse/JENKINS-4514">issue 4514</a>)
  <li class=bug>
    Update center wasn't capable of updating bundled plugins, such as subversion.
  <li class=bug>
    Fixed a problem in the up-to-date check of the plugin extraction.
    (<a href="http://issues.jenkins-ci.org/browse/JENKINS-4353">issue 4353</a>)
  <li class=bug>
    Fixed a bug in the Debian package init script.
    (<a href="http://issues.jenkins-ci.org/browse/JENKINS-4304">issue 4304</a>)
  <li class=bug>
    Fixed an NPE in <tt>MavenBuild$RunnerImpl.decideWorkspace</tt>
    (<a href="http://issues.jenkins-ci.org/browse/JENKINS-4226">issue 4226</a>)
  <li class=bug>
    "Test e-mail" feature in the system configuration page wasn't taking most of the parameters from the current values of the form.
    (<a href="http://issues.jenkins-ci.org/browse/JENKINS-3983">issue 3983</a>)
  <li class=rfe>
    If a Maven project is built with "-N" or "--non-recursive" in the goals, it will not attempt to
    load and parse the POMs for any modules defined in the root POM.
    (<a href="http://issues.jenkins-ci.org/browse/JENKINS-4491">issue 4491</a>)
  <li class=rfe>
    Update center will create <tt>*.bak</tt> files to make it easier for manual roll back of botched upgrades.
  <li class=rfe>
    Vastly improved the default MIME type table of the built-in servlet container. 
  <li class=rfe>
    Javadoc location is now subject to the variable expansions.
    (<a href="http://issues.jenkins-ci.org/browse/JENKINS-3942">issue 3942</a>)
  <li class=rfe>
    JNLP clients now report the reason when the connection is rejected by the master.
    (<a href="http://issues.jenkins-ci.org/browse/JENKINS-3889">issue 3889</a>)
</ul>
<h3><a name=v1.324>What's new in 1.324</a> (2009/09/18)</h3>
<ul class=image>
  <li class=bug>
    Added call to MailSender in RunnerImpl.cleanUp so that mail gets sent for top-level Maven project as well as individual modules. This means mail will be sent if there are POM parsing errors, etc.
    (<a href="http://issues.jenkins-ci.org/browse/JENKINS-1066">issue 1066</a>)
  <li class=bug>
    Default value for password parameter in a parameterized project was not saved.
    (<a href="http://issues.jenkins-ci.org/browse/JENKINS-4333">issue 4333</a>)
  <li class=bug>
    Run sequentially option for Matrix project was not visible unless Axes was checked.
    (<a href="http://issues.jenkins-ci.org/browse/JENKINS-4366">issue 4366</a>)
  <li class=bug>
    Fix launching Windows slave for slave name with space or other characters needed encoding.
    (<a href="http://issues.jenkins-ci.org/browse/JENKINS-4392">issue 4392</a>)
  <li class=bug>
    Support authentication when running java -jar hudson-core-*.jar using username/password
    included in HUDSON_HOME URL; also removed dependency on winstone.jar.
    (<a href="http://issues.jenkins-ci.org/browse/JENKINS-4400">issue 4400</a>)
  <li class=bug>
    Fixed links on age values in JUnit test reports.
    (<a href="http://issues.jenkins-ci.org/browse/JENKINS-4402">issue 4402</a>)
  <li class=bug>
    Maven project POM parser now ignores empty modules or modules only containing whitespace,
    matching Maven's behavior.
    (<a href="http://issues.jenkins-ci.org/browse/JENKINS-4442">issue 4442</a>)
  <li class=bug>
    Fixed setting of "blockBuildWhenUpstreamBuilding" for AbstractProject - wasn't being set at all, or displayed.
    (<a href="http://issues.jenkins-ci.org/browse/JENKINS-4423">issue 4423</a>)
  <li class=bug>
    Handling of URLs with encoded character at end of a path component did not work in 1.323.
    (<a href="http://issues.jenkins-ci.org/browse/JENKINS-4454">issue 4454</a>)
  <li class=bug>
    Fixed some field validators to work for values including + character.
  <li class=bug>
    Fixed the charset encoding handling when different encodings are involved between the master and slaves.
    (<a href="http://www.nabble.com/Build-log%27s-charset-problem.-td25424831.html">patch</a>)
  <li class=bug>
    Fixed a bug in the workspace archive support.
    (<a href="http://issues.jenkins-ci.org/browse/JENKINS-4039">issue 4039</a>)
  <li class=rfe>
    Added client-side validator for required fields and used this to replace some AJAX calls.
  <li class=rfe>
    JNLP clients perform periodic ping to detect terminated connections and recover automatically.
    (<a href="http://www.nabble.com/Trying-to-investigate-JNLP-disconnection-issues-to25467992.html">report</a>)
</ul>
<h3><a name=v1.323>What's new in 1.323</a> (2009/09/04)</h3>
<ul class=image>
  <li class=bug>
    Creation of symlinks failed (or created in wrong location) since 1.320.
    (<a href="http://issues.jenkins-ci.org/browse/JENKINS-4301">issue 4301</a>)
  <li class=bug>
    Fixed a NoClassDefFoundError problem that happens in remoting+maven+3rd plugin combo.
    <a href="http://www.nabble.com/NoClassDefFoundError%3A-hudson-maven-MavenBuildProxy%24BuildCallable-td24719002.html#a24719002">report</a>
  <li class=bug>
    Raw console output was doing XML escaping for '&amp;' and '&lt;' but it shouldn't.
  <li class=bug>
    Manually wiping out a workspace from GUI can cause NPE with some SCM plugins.
  <li class=bug>
    Fixed <tt>ClassCastException</tt> in JavaMail with some application servers.
    (<a href="http://issues.jenkins-ci.org/browse/JENKINS-1261">issue 1261</a>)
  <li class=bug>
    Fixed a bug in the tabular display of matrix projects.
    (<a href="http://issues.jenkins-ci.org/browse/JENKINS-4245">issue 4245</a>)
  <li class=bug>
    Avoid division by zero error in swap space monitor.
    (<a href="http://issues.jenkins-ci.org/browse/JENKINS-4284">issue 4284</a>)
  <li class=bug>
    Avoid duplicate My Views links after Reload configuration from disk.
    (<a href="http://issues.jenkins-ci.org/browse/JENKINS-4272">issue 4272</a>)
  <li class=bug>
    Removed need for hack that lowered build health scores by one, so now 4/5 is reported as 80 instead of 79.
    (<a href="http://issues.jenkins-ci.org/browse/JENKINS-4286">issue 4286</a>)
  <li class=bug>
    Fixed renaming a job to a name that includes a + character.
  <li class=bug>
    Matrix project did not properly handle axis values with some special characters such as slash.
    (<a href="http://issues.jenkins-ci.org/browse/JENKINS-2670">issue 2670</a>)
  <li class=rfe>
    Added validation for axis names in Matrix project.
  <li class=rfe>
    Ajax validator for name of a new job now warns about invalid characters.
  <li class=rfe>
    Maven builder in freestyle projects now supports "Use private repository" option.
    (<a href="http://issues.jenkins-ci.org/browse/JENKINS-4205">issue 4205</a>)
  <li class=rfe>
    Maven incremental builds now rebuild failed/unstable modules from previous builds, even if they are unchanged.
    (<a href="http://issues.jenkins-ci.org/browse/JENKINS-4152">issue 4152</a>)
  <li class=rfe>
    Labels are listed in lexicographic order.
    (<a href="http://www.nabble.com/selenium-grid-overview%3A-labels-sometimes-inversed-td25049542.html">report</a>)
  <li class=rfe>
    Labels for nodes are shown in a tag cloud style.
    (<a href="http://www.nabble.com/labels---tagcloud-style-display-td25131812.html">patch</a>)
  <li class=rfe>
    Exposing load statistics to the remote API.
    (<a href="http://www.nabble.com/time-in-queue-td25127970.html">report</a>)
  <li class=rfe>
    Make dynamic labelling of nodes clearer and easier to work with.
  <li class=rfe>
    Plugins can mark themselves as incompatible with earlier versions to notify users during upgrade.
    (<a href="http://issues.jenkins-ci.org/browse/JENKINS-4056">issue 4056</a>)
  <li class=rfe>
    Footer now includes a timestamp.
  <li class=rfe>
    Advanced option now available for all project types to keep builds in queue while upstream projects are building. Off by default.
    (<a href="http://issues.jenkins-ci.org/browse/JENKINS-1938">issue 1938</a>)
  <li class=rfe>
    Fixed a bug in Winstone that hides the root cause of exceptions. 
</ul>
<h3><a name=v1.322>What's new in 1.322</a> (2009/08/28)</h3>
<ul class=image>
  <li class="major bug">
    NPE in Subversion polling problem.
    (<a href="http://issues.jenkins-ci.org/browse/JENKINS-4299">issue 4299</a>)
  <li class="major bug">
    Changing credential in Subversion can still result in "svn authentication cancelled"
    (<a href="http://issues.jenkins-ci.org/browse/JENKINS-3936">issue 3936</a>)
  <li class=bug>
    Debian init script now uses "su" to properly initialize the environment.
    (<a href="http://issues.jenkins-ci.org/browse/JENKINS-4304">issue 4304</a>)
</ul>
<h3><a name=v1.321>What's new in 1.321</a> (2009/08/21)</h3>
<ul class=image>
  <li class='major bug'>
    "Tag this build" was failing.
    (<a href="http://issues.jenkins-ci.org/browse/JENKINS-4018">issue 4018</a>)
  <li class='major bug'>
    Build history AJAX update was buggy.
  <li class=bug>
    Failed Junit tests will display error message and stacktrace even when no
    additional TestDataPublishers are attached to the project.
    (<a href="http://issues.jenkins-ci.org/browse/JENKINS-4257">issue 4257</a>)
  <li class=bug>
    Maven test failures will again properly mark a build as unstable,
    even if later task segments are successful.
    (<a href="http://issues.jenkins-ci.org/browse/JENKINS-4177">issue 4177</a>)
  <li class=bug>
    Matrix permissions with LDAP now properly validates group names using configured
    prefix and case settings; added help text about these settings.
    (<a href="http://issues.jenkins-ci.org/browse/JENKINS-3459">issue 3459</a>)
  <li class=bug>
    Improved the debian package to set <tt>USER</tt> and <tt>HOME</tt>.
    (<a href="http://www.nabble.com/Debian-Hudson-daemon-runs-as-separate-user-but-still-env-reports--USER%3Droot-td24979804.html">report</a>)
  <li class=bug>
    Failed to look up an e-mail address for LDAP users shouldn't cause a build to fail.
    (<a href="http://www.nabble.com/Build-fails-with-FATAL%3A-Bad-credentials-td25005592.html">report</a>)
  <li class=bug>
    Fixed a possible NPE in <tt>Hudson.removeNode</tt>
    (<a href="http://www.nabble.com/problems-adding-deleting-nodes-p24999793.html">report</a>)
  <li class=bug>
    Debian start-up script should inherit <tt>LANG</tt> and other key environment variables.
  <li class=bug>
    Dynamic label computation wasn't re-done properly for the master node.
    (<a href="http://issues.jenkins-ci.org/browse/JENKINS-4235">issue 4235</a>)
  <li class=bug>
    Form validation for the remote FS root of slaves was not functioning.
  <li class=bug>
    Privilege escalation on Solaris without username was not working.
  <li class=bug>
    Hudson can make mistakes in binding plugins to their right /plugin/NAME/ URLs.
    (<a href="http://www.nabble.com/Custom-Plugin---No-external-resources-available-td25064554.html">report</a>)
  <li class=bug>
    Hudson wasn't working on WebLogic on Windows.
    (<a href="http://www.nabble.com/Re%3A-Hudson-on-Weblogic-10.3-td25038378.html#a25043415">report</a>)
  <li class=bug>
    Fix New Job and Edit View links when default view is not "All" jobs.
    (<a href="http://issues.jenkins-ci.org/browse/JENKINS-4212">issue 4212</a>)
  <li class=bug>
    Revert logger settings when a log recorder is deleted.
    (<a href="http://issues.jenkins-ci.org/browse/JENKINS-4201">issue 4201</a>)
  <li class=bug>
    Add xml header on RSS/atom feeds and fix RSS URLs in header for non-default views.
    (<a href="http://issues.jenkins-ci.org/browse/JENKINS-4080">issue 4080</a>,
     <a href="http://issues.jenkins-ci.org/browse/JENKINS-4081">issue 4081</a>)
  <li class=rfe>
    Plugin installation / Hudson upgrade are made more robust in the face of possible connection abortion.
    (<a href="http://www.ashlux.com/wordpress/2009/08/14/hudson-and-the-sonar-plugin-fail-maveninstallation-nosuchmethoderror/comment-page-1/#comment-26">report</a>)
  <li class=rfe>
    Global and per-node environment vars are made available to SCM checkout.
    (<a href="http://issues.jenkins-ci.org/browse/JENKINS-4124">issue 4124</a>)
  <li class=rfe>
    You can designate certain combinations in a matrix project as "touchstone builds". These will
    be run first, and the rest of the combinations will run if the touchstone builds are successful.
    (<a href="http://issues.jenkins-ci.org/browse/JENKINS-1613">issue 1613</a>)
  <li class=rfe>
    Added <tt>BUILD_URL</tt> and <tt>JOB_URL</tt> to the exposed environment variables.
    (<a href="http://www.nabble.com/url-for-job-td25015395.html">request</a>)
  <li class=rfe>
    Added <tt>restart</tt> CLI command.
</ul>
<h3><a name=v1.320>What's new in 1.320</a> (2009/08/14)</h3>
<ul class=image>
  <li class=bug>
    Fixed an encoding problem in CVS changelog calculation.
    (<a href="http://issues.jenkins-ci.org/browse/JENKINS-3979">issue 3979</a>)
  <li class='bug'>
    Environment variables are considered in test paths.
    (<a href="http://issues.jenkins-ci.org/browse/JENKINS-3451">issue 3451</a>)
  <li class='bug'>
    A failing test is recorded when JUnit XML is invalid
    (<a href="http://issues.jenkins-ci.org/browse/JENKINS-3149">issue 3149</a>)
  <li class=bug>
    Fixed possible <tt>Unable to call getCredential. Invalid object ID</tt> race problem.
    (<a href="http://issues.jenkins-ci.org/browse/JENKINS-4176">issue 4176</a>)
  <li class='bug'>
    If the timing coincides between polling and build, Hudson ended up creating multiple workspaces for the same job,
    even when concurrent build is off.
    (<a href="http://issues.jenkins-ci.org/browse/JENKINS-4202">issue 4202</a>)
  <li class='bug'>
    Fixed a "Releasing unallocated workspace" assertion error.
    (<a href="http://issues.jenkins-ci.org/browse/JENKINS-4206">issue 4206</a>)
  <li class='bug'>
    Fixed NPE in various Maven reporters caused by Hudson core problem.
    (<a href="http://issues.jenkins-ci.org/browse/JENKINS-4192">issue 4192</a>)
  <li class=bug>
    Show warning if zero value entered for #builds/#days to save for discarding old builds
    (<a href="http://issues.jenkins-ci.org/browse/JENKINS-4110">issue 4110</a>)
  <li class=rfe>
    Added <tt>create-job</tt> CLI command.
  <li class=rfe>
    Hudson now tracks why a slave is put offline.
    (<a href="http://issues.jenkins-ci.org/browse/JENKINS-2431">issue 2431</a>)
  <li class='rfe'>
    User-settable descriptions for tests.
  <li class='rfe'>
    A history page with test count and duration charts.
    (<a href="http://issues.jenkins-ci.org/browse/JENKINS-2228">issue 2228</a>)
  <li class='rfe'>
    A collapsible panel with test error details on the overview pages.
  <li class='rfe'>
    Skipped tests counts are included in tables.
    (<a href="http://issues.jenkins-ci.org/browse/JENKINS-1820">issue 1820</a>)
  <li class='rfe'>
    New tests are shown in bold.
    (<a href="http://issues.jenkins-ci.org/browse/JENKINS-2046">issue 2046</a>)
  <li class='major rfe'>
    JUnit report improvements: A new extension point for contributing to test reports.
</ul>
<h3><a name=v1.319>What's new in 1.319</a> (2009/08/08)</h3>
<ul class=image>
  <li class=bug>
    Improved the start up error handling with <tt>slave.jar -jnlpUrl</tt> option.
    (<a href="http://www.nabble.com/Windows-slave-unable-to-connect-after-upgrade-to-1.317-td24726491.html">report</a>)
  <li class=bug>
    Made hetero-list's include of descriptor config pages optional, so
    that descriptors without config.jelly files don't break page rendering.
    (<a href="http://www.nabble.com/claim-plugin-text-finder-plugin-conflict-tc24535708.html">See
    here for background.</a>
  <li class=bug>
    Moved Maven help files to maven-plugin.
    (<a href="http://issues.jenkins-ci.org/browse/JENKINS-3527">issue 3527</a>)
  <li class=bug>
    Hudson shouldn't immediately launch a slave newly created via copy.
    <a href="http://www.nabble.com/copying-slave-td24791624.html">report</a>
  <li class=rfe>
    Added support for optional alternate Maven settings file for use
    in embedded Maven for POM parsing as well as actual Maven
    execution.
    (<a href="http://issues.jenkins-ci.org/browse/JENKINS-2575">issue 2575</a>)
  <li class=rfe>
    Added a test button to the PAM configuration to make sure Hudson has read access to
    /etc/shadow
    (<a href="http://www.nabble.com/pam-auth-issues-td24698467.html">report</a>)
  <li class=rfe>
    Users can define their own views
  <li class=rfe>
    Added a /me url that points to the current user
  <li class=rfe>
    Added a new password parameter type to the parameterized builds.
    (<a href="http://www.nabble.com/Creating-a-new-parameter-Type-%3A-Masked-Parameter-td24786554.html">report</a>)
  <li class=rfe>
    Matrix projects can now run sequentially
    (<a href="http://issues.jenkins-ci.org/browse/JENKINS-3028">issue 3028</a>)
  <li class='major rfe'>
    Hudson now allows builds of a single project to execute concurrently.
</ul>
<h3><a name=v1.318>What's new in 1.318</a> (2009/07/31)</h3>
<ul class=image>
  <li class=bug>
    Removed a problematic MIME type entry that prevents Hudson from deploying on JOnAS.
    (<a href="http://www.nabble.com/Error-with-mime-type--%27application-xslt%2Bxml%27-when-deploying-hudson-1.316-in-jonas-td24740489.html">report</a>)
  <li class=bug>
    Hudson can't restart itself on Mac, so don't pretend that it can.
    (<a href="http://www.nabble.com/Restarting-hudson-not-working-on-MacOS--to24641779.html">report</a>)
  <li class=bug>
    Fixed Maven plugin to properly use private repository (when
    specified) when parsing POMs.
    (<a href="http://issues.jenkins-ci.org/browse/JENKINS-4102">issue 4102</a>)
  <li class=bug>
    Edit Description worked incorrectly when default view is changed from All jobs.
    (<a href="http://issues.jenkins-ci.org/browse/JENKINS-4070">issue 4070</a>)
  <li class=bug>
    Fixed a bug in JDK auto-installation to Windows with directories with whitespaces.
    (<a href="http://issues.jenkins-ci.org/browse/JENKINS-4118">issue 4118</a>)
  <li class=rfe>
    Added support for incremental Maven project builds,
    using <a href="http://docs.codehaus.org/display/MAVEN/Make+Like+Reactor+Mode">Maven's
    make-like reactor mode</a>.
  <li class=rfe>
    Script console can now see classes from all the plugins, not just core.
    (<a href="http://issues.jenkins-ci.org/browse/JENKINS-4086">issue 4086</a>)
  <li class=rfe>
    <tt>slave.jar</tt> now has the <tt>-auth</tt> option to specify the credential for accessing Hudson
    (<a href="http://www.nabble.com/Hudson-Linux-Master-%2B-Windows-Slave-issues-to24679421.html">report</a>)
  <li class=rfe>
    Debian package now depends on <tt>java2-runtime-headless</tt> instead of <tt>java2-runtime</tt>
  <li class=rfe>
    Actions can now contribute environment variables.
    (<a href="http://www.nabble.com/Plugin-dev%3A-Builder-and-the-exporting-of-environment-variables.-td24676833.html">report</a>)
  <li class=rfe>
    Modified the reconnection logic for slaves connecting via JNLP so that it works better with protected Hudson.
    (<a href="http://www.nabble.com/more-lenient-retry-logic-in-Engine.waitForServerToBack-td24703172.html">report</a>)
</ul>
<h3><a name=v1.317>What's new in 1.317</a> (2009/07/24)</h3>
<ul class=image>
  <li class=bug>
    Fixed a bug in inferring root DN in non-anonymous LDAP environment.
      (<a href="http://www.nabble.com/Hudson-non-anonymous-LDAP-broken---td24529557.html">report</a>)
  <li class=bug>
    Fixed a MissingResourceException for "Ajp13Listener.ShortPacket"
    (<a href="http://issues.jenkins-ci.org/browse/JENKINS-4053">issue 4053</a>)
  <li class=bug>
    Fixed 500 error when requesting the zip URL.
    (<a href="http://issues.jenkins-ci.org/browse/JENKINS-4039">issue 4039</a>)
  <li class=bug>
    Debian package now has 750 permission on /var/run/hudson and /var/lib/hudson to make ssh work
    (<a href="http://issues.jenkins-ci.org/browse/JENKINS-4047">issue 4047</a>)
  <li class=bug>
    Fixed <tt>LinkageError</tt> in PAM authentication on Solaris.
    (<a href="http://issues.jenkins-ci.org/browse/JENKINS-3546">issue 3546</a>)
  <li class=bug>
    Fixed a JDK path separator issue between Windows master and Unix slaves.
  <li class=bug>
    Fixed a memory leak in the remoting layer.
    (<a href="http://issues.jenkins-ci.org/browse/JENKINS-4045">issue 4045</a>)
  <li class=bug>
    Fixed Maven dependency build order logic.
    (<a href="http://issues.jenkins-ci.org/browse/JENKINS-2736">issue 2736</a>)
  <li class=bug>
    Renaming views and jobs, and deleting jobs should use POST instead of GET.
    (<a href="http://www.nabble.com/Changing-some-GETs-to-POSTs-td24401229.html">discussion</a>)
  <li class=rfe>
    Improved the error diagnosis of "Processing failed due to a bug in the code"
  <li class=rfe>
    Slaves expose more information via the remote API now.
  <li class=rfe>
    Exported BUILD_ID to the remote API.
    (<a href="http://www.nabble.com/How-get-BUILD_ID-from-other-project-in-Hudson-td24588627.html">report</a>)
  <li class=rfe>
    Don't let the slave TCP/IP connection port failure to prevent Hudson start up.
    (<a href="http://www.nabble.com/%22java.net.BindException%3A-Address-already-in-use%22-blocks-Hudson-td24549943.html">report</a>)
  <li class=rfe>
    If the user sets up "Hudson's own" security realm, UI now asks the first admin user to be created.
  <li class=rfe>
    Windows service now does log rotation and handles whitespace in path correctly.
    (This is only applicable to newly installed services.)
    (<a href="http://www.nabble.com/Windows-Service%3A-Error-193%3A-***-is-not-a-valid-Win32-application.-td24586795.html">report</a>)
</ul>
<h3><a name=v1.316>What's new in 1.316</a> (2009/07/17)</h3>
<ul class=image>
  <li class=bug>
    Matrix configuration should show a test trend.
    (<a href="http://issues.jenkins-ci.org/browse/JENKINS-840">issue 840</a>)
  <li class=bug>
    Fixed a possible NPE in installing Windows service.
    (<a href="http://d.hatena.ne.jp/ushiday/20090708">report</a>)
  <li class=bug>
    Fixed a possible NPE in <tt>CrumbFilter.getCrumbIssuer</tt>.
    (<a href="http://issues.jenkins-ci.org/browse/JENKINS-3986">issue 3986</a>)
  <li class=bug>
    Login may result in 403 if the user realm is delegated to container.
    (<a href="http://issues.jenkins-ci.org/browse/JENKINS-1235">issue 1235</a>)
  <li class=bug>
    The <tt>--logfile</tt> option stopped working on Windows.
    (<a href="http://issues.jenkins-ci.org/browse/JENKINS-3272">issue 3272</a>)
  <li class=bug>
    On-demand retention policy almost immediately turns off slaves.
    (<a href="http://issues.jenkins-ci.org/browse/JENKINS-3972">issue 3972</a>)
  <li class=bug>
    Fixed "incomplete LifecycleExecutor" warning with Maven 2.2
    (<a href="http://issues.jenkins-ci.org/browse/JENKINS-2373">issue 2373</a>)
  <li class=bug>
    Fixed a bug in Winstone that may result in "unable to create new native thread" error
    (<a href="http://www.nabble.com/OutOfMemoryError-on-all-jobs-after-a-while-td24408800.html">report</a>)
  <li class=bug>
    Fixed a possible NPEs with the slavestatus plugin.
    (<a href="http://www.nabble.com/Hudson-throws-NPE-after-upgrade-to-1.1315-td24476619.html">report</a>)
  <li class=bug>
    Fixed a possible StringIndexOutOfBoundsException with Windows process execution.
    (<a href="http://issues.jenkins-ci.org/browse/JENKINS-4034">issue 4034</a>)
  <li class=bug>
    Fixed an NPE when environment variables are enabled but no variables are set.
    (<a href="http://issues.jenkins-ci.org/browse/JENKINS-4032">issue 4032</a>)
  <li class=rfe>
    Added <tt>ibm-web-bnd.xmi</tt> to simplify the automated deployment with WebSphere.
    (<a href="http://issues.jenkins-ci.org/browse/JENKINS-3270">issue 3270</a>)
  <li class=rfe>
    When deleting the workspace of a matrix project, do so for all configurations.
    (<a href="http://issues.jenkins-ci.org/browse/JENKINS-3087">issue 3087</a>)
  <li class=rfe>
    Enclose URLs in angle brackets when sending mail.
    (<a href="http://issues.jenkins-ci.org/browse/JENKINS-3647">issue 3647</a>)
  <li class=rfe>
    Plugins can now hide classes in the core so that they can ship their own versions.
    (<a href="http://www.nabble.com/jaxen-JDOM-classloading-issues.-td24459951.html">report</a>)
  <li class=rfe>
    The default view is now configurable.
  <li class=rfe>
    Tentatively added additional extension points to control queue behaviors.
    (<a href="http://www.nabble.com/Queue-handling-contribution-td24322512.html">patch</a>)
  <li class=rfe>
    Added support for proxy authentication on non-NTLM systems
    (<a href="http://issues.jenkins-ci.org/browse/JENKINS-1920">issue 1920</a>)
  <li class=rfe>
    Added MIME type mapping for several well-known file extensions so that it works everywhere.
    (<a href="http://issues.jenkins-ci.org/browse/JENKINS-3803">issue 3803</a>)
</ul>
<h3><a name=v1.315>What's new in 1.315</a> (2009/07/10)</h3>
<ul class=image>
  <li class=bug>
    Hudson failed to notice a build result status change if aborted builds
    were in the middle.
    (<a href="http://www.nabble.com/Losing-build-state-after-aborts--td24335949.html">report</a>)
  <li class=bug>
    TCP/IP hostname calculation of slaves may fail due in high latency network.
    (<a href="http://issues.jenkins-ci.org/browse/JENKINS-3981">issue 3981</a>)
  <li class=bug>
    Expose MAVEN_OPTS as env. var, in addition to set it to Maven JVM.
    (<a href="http://issues.jenkins-ci.org/browse/JENKINS-3644">issue 3644</a>)
  <li class=bug>
    Fixed winp.dll load problem on WebSphere
    (<a href="http://www.nabble.com/winp.dll-problem-still-exists-td24390682.html">report</a>)
  <li class=bug>
    Subversion checkouts created files for symlinks
    (<a href="http://issues.jenkins-ci.org/browse/JENKINS-3949">issue 3949</a>)
  <li class=rfe>
    Hudson CLI now tries to connect to Hudson via plain TCP/IP, then fall back to tunneling over HTTP.
  <li class=rfe>
    Added ability to exclude by author and revision property with Subversion polling trigger.
  <li class=rfe>
    CLI slave agents show details of how it failed to connect.
    (<a href="http://www.nabble.com/Can%27t-start-a-slave-via-JNLP-td24363116.html">report</a>)
</ul>
<h3><a name=v1.314>What's new in 1.314</a> (2009/07/02)</h3>
<ul class=image>
  <li class=bug>
    Fixed a possible "Cannot create a file when that file already exists" error in managed Windows slave launcher.
    <a href="http://www.nabble.com/%22Cannot-create-a-file-when-that-file-already-exists%22---huh--td23949362.html#a23950643">report</a>
  <li class=bug>
    Made Hudson more robust in parsing <tt>CVS/Entries</tt>
    <a href="http://www.nabble.com/Exception-while-checking-out-from-CVS-td24256117.html">report</a>
  <li class=bug>
    Fixed a regression in the <tt>groovy</tt> CLI command
    <a href="http://d.hatena.ne.jp/tanamon/20090630/1246372887">report</a>
  <li class='major bug'>
    Fixed regression in handling of usernames containing <code>&lt;</code>, often used by Mercurial.
    (<a href="http://issues.jenkins-ci.org/browse/JENKINS-3964">issue 3964</a>)
  <li class=rfe>
    Allow Maven projects to have their own artifact archiver settings.
    (<a href="http://issues.jenkins-ci.org/browse/JENKINS-3289">issue 3289</a>)
</ul>
<h3><a name=v1.313>What's new in 1.313</a> (2009/06/26)</h3>
<ul class=image>
  <li class=bug>
    Added copy-job, delete-job, enable-job, and disable-job command.
  <li class=bug>
    Fixed a bug in the non-ASCII character handling in remote bulk file copy.
    (<a href="http://www.nabble.com/WG%3A-Error-when-saving-Artifacts-td24106649.html">report</a>)
  <li class=rfe>
    Supported self restart on all containers in Unix
    (<a href="http://www.nabble.com/What-are-your-experiences-with-Hudson-and-different-containers--td24075611.html">report</a>)
  <li class=rfe>
    Added Retry Logic to SCM Checkout
  <li class=bug>
    Fix bug in crumb validation when client is coming through a proxy.
    (<a href="http://issues.jenkins-ci.org/browse/JENKINS-3854">issue 3854</a>)
  <li class=bug>
    Replaced "appears to be stuck" with an icon.
    (<a href="http://issues.jenkins-ci.org/browse/JENKINS-3891">issue 3891</a>)
  <li class=bug>
    WebDAV deployment from Maven was failing with VerifyError.
  <li class=bug>
    Subversion checkout/update gets in an infinite loop when a previously valid password goes invalid.
    (<a href="http://issues.jenkins-ci.org/browse/JENKINS-2909">issue 2909</a>)
</ul>
<h3><a name=v1.312>What's new in 1.312</a> (2009/06/23)</h3>
<ul class=image>
  <li class=bug>
    1.311 jars were not properly signed
  <li class=bug>
    Subversion SCM browsers were not working.
    (<a href="http://www.nabble.com/Build-311-breaks-change-logs-td24150221.html">report</a>)
</ul>
<h3><a name=v1.311>What's new in 1.311</a> (2009/06/19)</h3>
<ul class=image>
  <li class=bug>
    Gracefully handle IBM JVMs on PowerPC.
    (<a href="http://issues.jenkins-ci.org/browse/JENKINS-3875">issue 3875</a>)
  <li class=bug>
    Fixed NPE with GlassFish v3 when CSRF protection is on.
    (<a href="http://issues.jenkins-ci.org/browse/JENKINS-3878">issue 3878</a>)
  <li class=bug>
    Fixed a bug in CLI where the state of command executions may interfere with each other.
  <li class=bug>
    CLI should handle the situation gracefully if the server doesn't use crumb.
  <li class=bug>
    Fixed a performance problem in CLI execution.
  <li class=bug>
    Don't populate the default value of the Subversion local directory name.
    (<a href="http://www.nabble.com/Is-%22%22Local-module-directory%22-really-optional--td24035475.html">report</a>)
  <li class=rfe>
    Integrated SVNKit 1.3.0
  <li class=rfe>
    Implemented more intelligent polling assisted by <tt>commit-hook</tt> from SVN repository. 
    (<a href="http://wiki.jenkins-ci.org/display/JENKINS//Subversion+post-commit+hook">details</a>)
  <li class=rfe>
    Subversion support is moved into a plugin to isolate SVNKit that has GPL-like license.
  <li class=rfe>
    Fixed a performance problem in master/slave file copy.
    (<a href="http://issues.jenkins-ci.org/browse/JENKINS-3799">issue 3799</a>)
  <li class=rfe>
    Set time out to avoid infinite hang when SMTP servers don't respond in time.
    (<a href="http://www.nabble.com/Lockup-during-e-mail-notification.-td23718820.html">report</a>)
</ul>
<h3><a name=v1.310>What's new in 1.310</a> (2009/06/14)</h3>
<ul class=image>
  <li class=bug>
    Ant/Maven installers weren't setting the file permissions on Unix.
    (<a href="http://issues.jenkins-ci.org/browse/JENKINS-3850">issue 3850</a>)
  <li class=bug>
    Fixed cross-site scripting vulnerabilities, thanks to Steve Milner.
  <li class=bug>
    Changing number of executors for master node required Hudson restart.
    (<a href="http://issues.jenkins-ci.org/browse/JENKINS-3092">issue 3092</a>)
  <li class=bug>
    Improved validation and help text regarding when number of executors setting may be zero.
    (<a href="http://issues.jenkins-ci.org/browse/JENKINS-2110">issue 2110</a>)
  <li class=bug>
    NPE fix in the remote API if @xpath is used without @exclude.
    (<a href="http://www.nabble.com/Adding-Remote-API-support-to-findbugs-and-emma-plugins-td23819499.html">patch</a>)
  <li class=rfe>
    Expose the node name as 'NODE_NAME' environment varilable to build.
  <li class=rfe>
    Added a CLI command to clear the job queue.
    (<a href="http://www.nabble.com/cancel-all--td23930886.html">report</a>)
  <li class=rfe>
    Sundry improvements to automatic tool installation. You no longer need to configure an absolute tool home directory. Also some Unix-specific fixes.
  <li class='major rfe'>
    Generate nonce values to prevent cross site request forgeries. Extension point to customize the nonce generation algorithm.
</ul>
<h3><a name=v1.309>What's new in 1.309</a> (2009/05/31)</h3>
<ul class=image>
  <li class=bug>
    Reimplemented JDK auto installer to reduce Hudson footprint by 5MB. This also fix a failure to run on JBoss.
   (<a href="http://www.nabble.com/Hudson-1.308-seems-to-be-broken-with-Jboss-td23780609.html">report</a>)
</ul>
<h3><a name=v1.308>What's new in 1.308</a> (2009/05/28)</h3>
<ul class=image>
  <li class=bug>
    Unit test trend graph was not displayed if there's no successful build.
   (<a href="http://www.nabble.com/Re%3A-Test-Result-Trend-plot-not-showing-p23707741.html">report</a>)
  <li class=bug>
    init script (<tt>$HUDSON_HOME/init.groovy</tt>) is now run with uber-classloader.
  <li class=bug>
    Maven2 projects may fail with "Cannot lookup required component".
    (<a href="http://issues.jenkins-ci.org/browse/JENKINS-3706">issue 3706</a>)
  <li class=bug>
    Toned down the form validation of JDK, Maven, Ant installations given that we can now auto-install them.
  <li class=rfe>
    Ant can now be automatically installed from ant.apache.org.
  <li class=rfe>
    Maven can now be automatically installed from maven.apache.org.
</ul>
<h3><a name=v1.307>What's new in 1.307</a> (2009/05/22)</h3>
<ul class=image>
  <li class=bug>
    AbstractProject.doWipeOutWorkspace() wasn't calling SCM.processWorkspaceBeforeDeletion.
    (<a href="http://issues.jenkins-ci.org/browse/JENKINS-3506">issue 3506</a>)
  <li class=bug>
    <tt>X-Hudson</tt> header was sent for all views, not just the top page.
    (<a href="http://www.netbeans.org/issues/show_bug.cgi?id=165067">report</a>)
  <li class=bug>
    Remote API served incorrect absolute URLs when Hudson is run behind a reverse proxy.
    (<a href="http://www.netbeans.org/issues/show_bug.cgi?id=165067">report</a>)
  <li class=bug>
    Further improved the JUnit report parsing.
    (<a href="http://www.nabble.com/NPE-%28Fatal%3A-Null%29-in-recording-junit-test-results-td23562964.html">report</a>)
  <li class=bug>
    External job monitoring was ignoring the possible encoding difference between Hudson and the remote machine that executed the job.
    (<a href="http://www.nabble.com/windows%E3%81%AEhudson%E3%81%8B%E3%82%89ssh%E3%82%B9%E3%83%AC%E3%83%BC%E3%83%96%E3%82%92%E4%BD%BF%E3%81%86%E3%81%A8%E3%81%8D%E3%81%AE%E6%96%87%E5%AD%97%E3%82%B3%E3%83%BC%E3%83%89%E5%8F%96%E3%82%8A%E6%89%B1%E3%81%84%E3%81%AB%E3%81%A4%E3%81%84%E3%81%A6-td23583532.html">report</a>)
  <li class=bug>
    Slave launch log was doing extra buffering that can prevent error logs (and so on) from showing up instantly.
    (<a href="http://www.nabble.com/Selenium-Grid-Plugin-tp23481283p23486010.html">report</a>)
  <li class=bug>
    Some failures in Windows batch files didn't cause Hudson to fail the build.
    (<a href="http://www.nabble.com/Propagating-failure-in-Windows-Batch-actions-td23603409.html">report</a>)
</ul>
<h3><a name=v1.306>What's new in 1.306</a> (2009/05/16)</h3>
<ul class=image>
  <li class=bug>
    Maven 2.1 support was not working on slaves.
    (<a href="http://www.nabble.com/1.305-fully-break-native-maven-support-td23575755.html">report</a>)
</ul>
<h3><a name=v1.305>What's new in 1.305</a> (2009/05/16)</h3>
<ul class=image>
  <li class=bug>
    Fixed a bug that caused Hudson to delete slave workspaces too often.
    (<a href="http://issues.jenkins-ci.org/browse/JENKINS-3653">issue 3653</a>)
  <li class=bug>
    If distributed build isn't enabled, slave selection drop-down shouldn't be displayed in the job config.
  <li class=bug>
    Added support for Svent 2.x SCM browsers.
    (<a href="http://issues.jenkins-ci.org/browse/JENKINS-3357">issue 3357</a>)
  <li class=bug>
    Fixed unexpanded rootURL in CLI. 
    (<a href="http://d.hatena.ne.jp/masanobuimai/20090511#1242050331">report</a>)
  <li class=bug>
    Trying to see the generated maven site results in 404.
    (<a href="http://issues.jenkins-ci.org/browse/JENKINS-3497">issue 3497</a>)
  <li class=rfe>
    Long lines in console output are now wrapped in most browsers.
  <li class='major rfe'>
    Hudson can now automatically install JDKs from java.sun.com
  <li class='major rfe'>
    The native m2 mode now works with Maven 2.1
    (<a href="http://issues.jenkins-ci.org/browse/JENKINS-2373">issue 2373</a>)
</ul>
<h3><a name=v1.304>What's new in 1.304</a> (2009/05/08)</h3>
<ul class=image>
  <li class=bug>
    CLI didn't work with "java -jar hudson.war"
    (<a href="http://d.hatena.ne.jp/masanobuimai/20090503#1241357664">report</a>)
  <li class=bug>
    Link to the jar file in the CLI usage page is made more robust.
    (<a href="http://issues.jenkins-ci.org/browse/JENKINS-3621">issue 3621</a>)
  <li class=bug>
    "Build after other projects are built" wasn't loading the proper setting.
    (<a href="http://issues.jenkins-ci.org/browse/JENKINS-3284">issue 3284</a>)
  <li class=rfe>
    Hudson started as "java -jar hudson.war" can now restart itself on all Unix flavors.
  <li class=rfe>
    When run on GlassFish, Hudson configures GF correctly to handle URI encoding always in UTF-8
  <li class=rfe>
    Added a new extension point to contribute fragment to UDP-based auto discovery.
  <li class=bug>
    Rolled back changes for JENKINS-3580 - workspace is once again deleted on svn checkout.
    (<a href="http://issues.jenkins-ci.org/browse/JENKINS-3580">issue 3580</a>)
</ul>
<h3><a name=v1.303>What's new in 1.303</a> (2009/05/03)</h3>
<ul class=image>
  <li class='bug'>
    Fixed a binary incompatibility in <tt>UpstreamCause</tt> that results in <tt>NoSuchMethodError</tt>. Regression in 1.302.
    (<a href="http://www.nabble.com/URGENT%3A-parameterizedtrigger-plugin-gone-out-of-compatible-with-the--latest-1.302-release....-Re%3A-parameterized-plugin-sometime-not-trigger-a--build...-td23349444.html">report</a>)
  <li class='bug'>
    The "groovysh" CLI command puts "println" to server stdout, instead of CLI stdout.
</ul>
<h3><a name=v1.302>What's new in 1.302</a> (2009/05/01)</h3>
<ul class=image>
  <li class='major bug'>
    The elusive 'Not in GZIP format' exception is finally fixed thanks to <tt>cristiano_k</tt>'s great detective work
    (<a href="http://issues.jenkins-ci.org/browse/JENKINS-2154">issue 2154</a>)
  <li class='bug'>
    Hudson kept relaunching the slave under the "on-demand" retention strategy.
    (<a href="http://www.nabble.com/SlaveComputer.connect-Called-Multiple-Times-td23208903.html">report</a>)
  <li class=bug>
    Extra slash (/) included in path to workspace copy of svn external.
    (<a href="http://issues.jenkins-ci.org/browse/JENKINS-3533">issue 3533</a>)
  <li class=bug>
    NPE prevents Hudson from starting up on some environments
    (<a href="http://www.nabble.com/Failed-to-initialisze-Hudson-%3A-NullPointerException-td23252806.html">report</a>)
  <li class=bug>
    Workspace deleted when subversion checkout happens.
    (<a href="http://issues.jenkins-ci.org/browse/JENKINS-3580">issue 3580</a>)
  <li class=bug>
    Hudson now handles unexpected failures in trigger plugins more gracefully.
  <li class='rfe'>
    Use 8K buffer to improve remote file copy performance.
    (<a href="http://issues.jenkins-ci.org/browse/JENKINS-3524">issue 3524</a>)
  <li class='rfe'>
    Hudson now has a CLI
  <li class='major rfe'>
    Hudson's start up performance is improved by loading data concurrently.
</ul>
<h3><a name=v1.301>What's new in 1.301</a> (2009/04/25)</h3>
<ul class=image>
  <li class=bug>
    When a SCM plugin is uninstalled, projects using it should fall back to "No SCM".
  <li class=bug>
    When polling SCMs, boolean parameter sets default value collectly.
  <li class=bug>
    Sidebar build descriptions will not have "..." appended unless they have been truncated.
    (<a href="http://issues.jenkins-ci.org/browse/JENKINS-3541">issue 3541</a>)
  <li class=bug>
    Workspace with symlink causes svn exception when updating externals.
    (<a href="http://issues.jenkins-ci.org/browse/JENKINS-3532">issue 3532</a>)
  <li class=rfe>
    Hudson now started bundling ssh-slaves plugin out of the box.
  <li class=rfe>
    Added an extension point to programmatically contribute a Subversion authentication credential.
    (<a href="http://www.nabble.com/Subversion-credentials-extension-point-td23159323.html">report</a>)
  <li class=rfe>
    You can now configure which columns are displayed in a view.
    "Last Stable" was also added as an optional column (not displayed by default).
    (<a href="http://issues.jenkins-ci.org/browse/JENKINS-3465">issue 3465</a>)
  <li class=rfe>
    Preventive node monitoring like /tmp size check, swap space size check can be now disabled selectively.
    (<a href="http://issues.jenkins-ci.org/browse/JENKINS-2596">issue 2596</a>,
     <a href="http://issues.jenkins-ci.org/browse/JENKINS-2552">issue 2552</a>)
  <li class='major rfe'>
    Per-project read permission support.
    (<a href="http://issues.jenkins-ci.org/browse/JENKINS-2324">issue 2324</a>)
</ul>

<p>
<b>Older changelogs can be found in a <a href="changelog-old.html">separate file</a></b>

</body>
</html><|MERGE_RESOLUTION|>--- conflicted
+++ resolved
@@ -61,14 +61,11 @@
     Form validation methods weren't getting triggered when one of its dependency controls change.
     (<a href="https://issues.jenkins-ci.org/browse/JENKINS-19124">issue 19124</a>)
   <li class=bug>
-<<<<<<< HEAD
     When POST is required for some HTTP operation but GET was used, the response should have status code 405.
     (<a href="https://issues.jenkins-ci.org/browse/JENKINS-16918">issue 16918</a>)
-=======
+  <li class=bug>
     Correct help text of Label field in automatic installation of tools in global configuration.
     (<a href="https://issues.jenkins-ci.org/browse/JENKINS-19091">issue 19091</a>)
-  
->>>>>>> dfa9c4f3
 </ul>
 </div><!--=TRUNK-END=-->
 

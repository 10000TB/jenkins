--- conflicted
+++ resolved
@@ -173,11 +173,7 @@
       <dependency>
         <groupId>org.jenkins-ci.main</groupId>
         <artifactId>remoting</artifactId>
-<<<<<<< HEAD
-        <version>2.45</version>
-=======
         <version>2.46</version>
->>>>>>> be195b0e
       </dependency>
 
       <dependency>

<?xml version="1.0" encoding="UTF-8"?>
<!--
The MIT License

Copyright (c) 2004-2011, Sun Microsystems, Inc., Kohsuke Kawaguchi, id:sorokh

Permission is hereby granted, free of charge, to any person obtaining a copy
of this software and associated documentation files (the "Software"), to deal
in the Software without restriction, including without limitation the rights
to use, copy, modify, merge, publish, distribute, sublicense, and/or sell
copies of the Software, and to permit persons to whom the Software is
furnished to do so, subject to the following conditions:

The above copyright notice and this permission notice shall be included in
all copies or substantial portions of the Software.

THE SOFTWARE IS PROVIDED "AS IS", WITHOUT WARRANTY OF ANY KIND, EXPRESS OR
IMPLIED, INCLUDING BUT NOT LIMITED TO THE WARRANTIES OF MERCHANTABILITY,
FITNESS FOR A PARTICULAR PURPOSE AND NONINFRINGEMENT. IN NO EVENT SHALL THE
AUTHORS OR COPYRIGHT HOLDERS BE LIABLE FOR ANY CLAIM, DAMAGES OR OTHER
LIABILITY, WHETHER IN AN ACTION OF CONTRACT, TORT OR OTHERWISE, ARISING FROM,
OUT OF OR IN CONNECTION WITH THE SOFTWARE OR THE USE OR OTHER DEALINGS IN
THE SOFTWARE.
-->
<project xmlns="http://maven.apache.org/POM/4.0.0" xmlns:xsi="http://www.w3.org/2001/XMLSchema-instance" xsi:schemaLocation="http://maven.apache.org/POM/4.0.0 http://maven.apache.org/maven-v4_0_0.xsd">
  <modelVersion>4.0.0</modelVersion>

  <parent>
    <groupId>org.jenkins-ci</groupId>
    <artifactId>jenkins</artifactId>
    <version>1.34</version>
  </parent>

  <groupId>org.jenkins-ci.main</groupId>
  <artifactId>pom</artifactId>
  <version>1.580.4-SNAPSHOT</version>
  <packaging>pom</packaging>

  <name>Jenkins main module</name>
  <description>The module that constitutes the main jenkins.war</description>
  <licenses>
    <license>
      <name>The MIT license</name>
      <url>http://www.opensource.org/licenses/mit-license.php</url>
      <distribution>repo</distribution>
    </license>
  </licenses>

  <modules>
    <module>core</module>
    <module>war</module>
    <module>test</module>
    <module>cli</module>
    <module>plugins</module>
  </modules>

  <scm>
    <connection>scm:git:git://github.com/jenkinsci/jenkins.git</connection>
    <developerConnection>scm:git:ssh://git@github.com/jenkinsci/jenkins.git</developerConnection>
    <url>https://github.com/jenkinsci/jenkins</url>
    <tag>HEAD</tag>
  </scm>
  <distributionManagement>
    <site>
      <id>github-pages</id>
      <url>gitsite:git@github.com/jenkinsci/maven-site.git:core</url>
    </site>
    <snapshotRepository>
      <id>maven.jenkins-ci.org</id>
      <url>http://maven.jenkins-ci.org:8081/content/repositories/snapshots</url>
    </snapshotRepository>
  </distributionManagement>

  <issueManagement>
    <system>jira</system>
    <url>https://issues.jenkins-ci.org/browse/JENKINS/component/15593</url>
  </issueManagement>

  <ciManagement>
      <system>jenkins</system>
      <url>https://ci.jenkins-ci.org/job/jenkins_main_trunk/</url>
  </ciManagement>

  <properties>
    <!-- *.html files are in UTF-8, and *.properties are in iso-8859-1, so this configuration is acturally incorrect,
    but this suppresses a warning from Maven, and as long as we don't do filtering we should be OK. -->
    <project.build.sourceEncoding>UTF-8</project.build.sourceEncoding>
    <build.type>private</build.type>

    <!-- configuration for patch tracker plugin  -->
    <project.patchManagement.system>github</project.patchManagement.system>
    <patch.request.organisation>jenkinsci</patch.request.organisation>
    <patch.request.repository>jenkins</patch.request.repository>
    <project.patchManagement.url>https://api.github.com</project.patchManagement.url>
    <patch.tracker.serverId>jenkins-jira</patch.tracker.serverId>

<<<<<<< HEAD
    <slf4jVersion>1.7.7</slf4jVersion> <!-- < 1.6.x version didn't specify the license (MIT) -->
    <maven-plugin.version>2.5</maven-plugin.version>
=======
    <slf4jVersion>1.7.4</slf4jVersion> <!-- < 1.6.x version didn't specify the license (MIT) -->
    <maven-plugin.version>2.1</maven-plugin.version>
    <matrix-project.version>1.2.1-20150204.194845-1</matrix-project.version>
>>>>>>> a001f71d
    <animal.sniffer.skip>${skipTests}</animal.sniffer.skip>

    <java.level>6</java.level>
  </properties>

  <repositories>
    <repository>
      <id>repo.jenkins-ci.org</id>
      <url>http://repo.jenkins-ci.org/public/</url>
      <releases>
        <enabled>true</enabled>
      </releases>
      <snapshots>
        <enabled>false</enabled>
      </snapshots>
    </repository>
  </repositories>
  <pluginRepositories>
    <pluginRepository>
      <id>repo.jenkins-ci.org</id>
      <url>http://repo.jenkins-ci.org/public/</url>
      <releases>
        <enabled>true</enabled>
      </releases>
      <snapshots>
        <enabled>false</enabled>
      </snapshots>
    </pluginRepository>
  </pluginRepositories>

  <dependencyManagement>
    <dependencies>

      <dependency>
        <groupId>org.apache.ant</groupId>
        <artifactId>ant</artifactId>
        <version>1.8.3</version>
      </dependency>

      <dependency>
        <groupId>commons-io</groupId>
        <artifactId>commons-io</artifactId>
        <version>2.4</version>
      </dependency>

      <dependency>
        <groupId>junit</groupId>
        <artifactId>junit</artifactId>
        <version>4.11</version>
      </dependency>

      <dependency>
        <groupId>org.mockito</groupId>
        <artifactId>mockito-core</artifactId>
        <version>1.8.5</version>
      </dependency>
      
      <dependency>
        <groupId>org.powermock</groupId>
        <artifactId>powermock-module-junit4</artifactId>
        <version>1.4.10</version>
      </dependency>
      <dependency>
        <groupId>org.powermock</groupId>
        <artifactId>powermock-api-mockito</artifactId>
        <version>1.4.10</version>
      </dependency>

      <dependency>
        <groupId>commons-httpclient</groupId>
        <artifactId>commons-httpclient</artifactId>
        <version>3.1</version>
      </dependency>

      <dependency>
        <groupId>org.jenkins-ci.main</groupId>
        <artifactId>remoting</artifactId>
        <version>2.47</version>
      </dependency>

      <dependency>
        <groupId>com.google.guava</groupId>
        <artifactId>guava</artifactId>
        <version>11.0.1</version>
      </dependency>

      <dependency>
        <groupId>com.google.inject</groupId>
        <artifactId>guice</artifactId>
        <version>4.0-beta</version>
        <classifier>no_aop</classifier>
      </dependency>

      <!-- SLF4J used in maven-plugin and core -->
      <dependency>
        <groupId>org.slf4j</groupId>
        <artifactId>slf4j-api</artifactId>
        <version>${slf4jVersion}</version>
      </dependency>
      <dependency>
        <groupId>org.slf4j</groupId>
        <artifactId>slf4j-nop</artifactId>
        <version>${slf4jVersion}</version>
      </dependency>
      <dependency>
        <groupId>org.slf4j</groupId>
        <artifactId>slf4j-jdk14</artifactId>
        <version>${slf4jVersion}</version>
      </dependency>
      <dependency>
        <groupId>org.slf4j</groupId>
        <artifactId>jcl-over-slf4j</artifactId>
        <version>${slf4jVersion}</version>
      </dependency>
      <dependency>
        <groupId>commons-logging</groupId>
        <artifactId>commons-logging</artifactId>
        <version>1.1.3</version>
      </dependency>
      <dependency>
        <groupId>org.samba.jcifs</groupId>
        <artifactId>jcifs</artifactId>
        <version>1.3.17-kohsuke-1</version>
      </dependency>
    </dependencies>
  </dependencyManagement>
  <dependencies>
    <dependency>
      <!-- for JRE requirement check annotation -->
      <groupId>org.codehaus.mojo</groupId>
      <artifactId>animal-sniffer-annotations</artifactId>
      <version>1.9</version>
      <scope>provided</scope>
      <optional>true</optional><!-- no need to have this at runtime -->
    </dependency>
    <dependency>
      <groupId>org.jenkins-ci</groupId>
      <artifactId>test-annotations</artifactId>
      <version>1.1</version>
      <scope>test</scope>
    </dependency>
  </dependencies>

  <build>
    <defaultGoal>install</defaultGoal>
    <resources>
      <resource>
        <directory>${basedir}/src/main/resources</directory>
        <filtering>false</filtering>
      </resource>
      <resource>
        <directory>${basedir}/src/filter/resources</directory>
        <filtering>true</filtering>
      </resource>
    </resources>
    <pluginManagement>
      <plugins>
        <plugin>
          <groupId>org.codehaus.mojo</groupId>
          <artifactId>build-helper-maven-plugin</artifactId>
          <version>1.7</version>
          <executions>
            <execution>
              <id>timestamp-property</id>
              <goals>
                <goal>timestamp-property</goal>
              </goals>
              <configuration>
                <name>now</name>
                <pattern>MM/dd/yyyy HH:mm z</pattern>
                <locale>en_US</locale>
              </configuration>
            </execution>
            <execution>
              <id>version-property</id>
              <goals>
                <goal>regex-property</goal>
              </goals>
              <configuration>
                <name>build.version</name>
                <value>${project.version}</value>
                <regex>-SNAPSHOT</regex>
                <replacement>-SNAPSHOT (${build.type}-${now}-${user.name})</replacement>
                <failIfNoMatch>false</failIfNoMatch>
              </configuration>
            </execution>
          </executions>
        </plugin>
        <plugin>
          <groupId>org.codehaus.gmaven</groupId>
          <artifactId>gmaven-plugin</artifactId>
          <version>1.5-jenkins-1</version>
          <dependencies>
            <dependency><!-- this needs to be visible to Ant inside GMaven, so has to be a plugin dependency -->
              <groupId>org.apache.ant</groupId>
              <artifactId>ant-junit</artifactId>
              <version>1.7.0</version>
            </dependency>
            <dependency>
              <groupId>net.sourceforge.cobertura</groupId>
              <artifactId>cobertura</artifactId>
              <version>1.9</version>
            </dependency>
            <dependency>
              <!-- this provided scope dependency doesn't get added to GMaven unless explicitly added here -->
              <groupId>javax.servlet</groupId>
              <artifactId>servlet-api</artifactId>
              <version>2.4</version>
            </dependency>
          </dependencies>
        </plugin>
        <plugin>
          <groupId>org.apache.maven.plugins</groupId>
          <artifactId>maven-deploy-plugin</artifactId>
          <version>2.7</version>
        </plugin>
        <plugin>
          <groupId>org.apache.maven.plugins</groupId>
          <artifactId>maven-dependency-plugin</artifactId>
          <version>2.8</version>
        </plugin>
        <plugin>
          <groupId>org.apache.maven.plugins</groupId>
          <artifactId>maven-compiler-plugin</artifactId>
          <version>3.0</version>
          <configuration>
            <fork>true</fork>
            <compilerReuseStrategy>alwaysNew</compilerReuseStrategy>
          </configuration>
        </plugin>
        <plugin>
          <artifactId>maven-gpg-plugin</artifactId>
          <version>1.4</version>
        </plugin>
        <plugin>
          <groupId>org.apache.maven.plugins</groupId>
          <artifactId>maven-install-plugin</artifactId>
          <version>2.3.1</version>
        </plugin>
        <plugin>
          <groupId>org.apache.maven.plugins</groupId>
          <artifactId>maven-javadoc-plugin</artifactId>
          <version>2.8</version>
        </plugin>
        <plugin>
          <groupId>org.apache.maven.plugins</groupId>
          <artifactId>maven-jar-plugin</artifactId>
          <version>2.4</version>
        </plugin>
        <plugin>
          <groupId>org.apache.maven.plugins</groupId>
          <artifactId>maven-war-plugin</artifactId>
          <version>2.3</version>
        </plugin>
        <plugin>
          <groupId>org.apache.maven.plugins</groupId>
          <artifactId>maven-surefire-plugin</artifactId>
          <version>2.16</version> <!-- ignoring ${maven-surefire-plugin.version} -->
          <configuration>
            <systemPropertyVariables>
              <java.io.tmpdir>${project.build.directory}</java.io.tmpdir>
              <forkedProcessTimeoutInSeconds>3600</forkedProcessTimeoutInSeconds>
              <java.awt.headless>true</java.awt.headless>
            </systemPropertyVariables>
          </configuration>
        </plugin>
        <plugin>
          <groupId>org.apache.maven.plugins</groupId>
          <artifactId>maven-assembly-plugin</artifactId>
          <version>2.4</version>
        </plugin>
        <plugin>
          <artifactId>maven-jarsigner-plugin</artifactId>
          <version>1.2</version>
          <configuration>
            <!--
              during the development, debug profile will cause
              the jars to be signed by a self-certified dummy public key.

              For release, you should define the real values in ~/.m2/settings.xml
            -->
            <alias>${hudson.sign.alias}</alias>
            <storepass>${hudson.sign.storepass}</storepass>
            <keystore>${hudson.sign.keystore}</keystore>
          </configuration>
        </plugin>
        <plugin>
          <groupId>org.apache.maven.plugins</groupId>
          <artifactId>maven-resources-plugin</artifactId>
          <version>2.6</version>
        </plugin>
        <plugin>
          <!--
            Both test harness and core uses stapler as an extension,
            and apparently without having extension preloaded at the parent, the main artifact of the 'test' module
            ends up installed with 'stapler-jar' extension (which normally is an indication that the ArtifactTypeHandler
            defined in this extension is not getting picked up.)

            To avoid this problem, I'm defining an extension here. Not sure if the nested <dependencies> is necessary.
            It's also possible that I misdiagnosed the problem and the root cause is something entirely different.

            To test if you can remove this work around, do a rebuild from main and see if the test harness
            is installed with the right extension into the local repository.
          -->
          <groupId>org.kohsuke.stapler</groupId>
          <artifactId>maven-stapler-plugin</artifactId>
          <!-- version specified in grandparent pom -->
          <extensions>true</extensions>
          <dependencies>
            <dependency>
              <groupId>org.jvnet.maven-jellydoc-plugin</groupId>
              <artifactId>maven-jellydoc-plugin</artifactId>
              <version>1.4</version>
            </dependency>
          </dependencies>
        </plugin>
        <plugin>
          <groupId>org.kohsuke</groupId>
          <artifactId>access-modifier-checker</artifactId>
          <version>1.4</version>
        </plugin>
        <plugin>
          <groupId>com.cloudbees</groupId>
          <artifactId>maven-license-plugin</artifactId>
          <version>1.7</version>
          <executions>
            <execution>
              <goals>
                <goal>process</goal>
              </goals>
              <phase>compile</phase>
              <configuration>
                <requireCompleteLicenseInfo>true</requireCompleteLicenseInfo>
                <script>../licenseCompleter.groovy</script>
              </configuration>
            </execution>
          </executions>
        </plugin>
        <plugin>
          <groupId>org.jvnet.localizer</groupId>
          <artifactId>maven-localizer-plugin</artifactId>
          <version>1.15</version>
          <configuration>
            <outputEncoding>UTF-8</outputEncoding>
          </configuration>
         </plugin>
        <plugin>
          <groupId>org.jvnet.hudson.tools</groupId>
          <artifactId>maven-encoding-plugin</artifactId>
          <version>1.1</version>
        </plugin>
        <plugin>
          <groupId>com.infradna.tool</groupId>
          <artifactId>bridge-method-injector</artifactId>
          <version>1.13</version>
        </plugin>
        <plugin>
          <groupId>org.codehaus.mojo</groupId>
          <artifactId>antlr-maven-plugin</artifactId>
          <version>2.1</version>
        </plugin>
        <plugin>
          <groupId>org.codehaus.mojo</groupId>
          <artifactId>apt-maven-plugin</artifactId>
          <version>1.0-alpha-5</version>
        </plugin>
        <plugin>
          <groupId>org.codehaus.mojo</groupId>
          <artifactId>cobertura-maven-plugin</artifactId>
          <version>2.5.2</version>
        </plugin>
        <plugin>
          <groupId>org.codehaus.mojo</groupId>
          <artifactId>findbugs-maven-plugin</artifactId>
          <version>2.5.2</version>
        </plugin>
        <plugin>
          <groupId>org.apache.maven.plugins</groupId>
          <artifactId>maven-pmd-plugin</artifactId>
          <version>2.7.1</version>
         </plugin>
        <plugin>
          <!-- this is really just a patched version of maven-jetty-plugin to workaround issue #932 -->
          <groupId>org.jenkins-ci.tools</groupId>
          <artifactId>maven-jenkins-dev-plugin</artifactId>
          <version>8.1.4.v20120524-jenkins-1</version>
        </plugin>
        <plugin>
          <groupId>org.jvnet.updatecenter2</groupId>
          <artifactId>maven-makepkgs-plugin</artifactId>
          <version>0.6.2</version>
        </plugin>
        <plugin>
          <groupId>org.jenkins-ci.tools</groupId>
          <artifactId>maven-hpi-plugin</artifactId>
          <version>1.106</version>
        </plugin>
        <plugin>
          <groupId>org.apache.maven.plugins</groupId>
          <artifactId>maven-site-plugin</artifactId>
          <version>3.1</version>
          <dependencies>
            <dependency>
              <groupId>org.kohsuke</groupId>
              <artifactId>doxia-module-markdown</artifactId>
              <version>1.0</version>
            </dependency>
          </dependencies>
        </plugin>
        <!--This plugin's configuration is used to store Eclipse m2e settings only. It has no influence on the Maven build itself.-->
        <plugin>
        	<groupId>org.eclipse.m2e</groupId>
        	<artifactId>lifecycle-mapping</artifactId>
        	<version>1.0.0</version>
        	<configuration>
        		<lifecycleMappingMetadata>
        			<pluginExecutions>
        				<pluginExecution>
        					<pluginExecutionFilter>
        						<groupId>org.codehaus.gmaven</groupId>
        						<artifactId>gmaven-plugin</artifactId>
        						<versionRange>1.5-jenkins-1</versionRange>
        						<goals>
        							<goal>execute</goal>
        							<goal>testCompile</goal>
        						</goals>
        					</pluginExecutionFilter>
        					<action>
        						<ignore />
        					</action>
        				</pluginExecution>
        				<pluginExecution>
        					<pluginExecutionFilter>
        						<groupId>org.apache.maven.plugins</groupId>
        						<artifactId>maven-dependency-plugin</artifactId>
        						<versionRange>[2.3,)</versionRange>
        						<goals>
        							<goal>list</goal>
        							<goal>unpack-dependencies</goal>
        						</goals>
        					</pluginExecutionFilter>
        					<action>
        						<ignore />
        					</action>
        				</pluginExecution>
        			</pluginExecutions>
        		</lifecycleMappingMetadata>
        	</configuration>
        </plugin>
        <plugin>
	        <groupId>org.codehaus.mojo</groupId>
	        <artifactId>animal-sniffer-maven-plugin</artifactId>
	        <version>1.9</version>
        </plugin>
      </plugins>
    </pluginManagement>

    <plugins>
      <plugin>
        <groupId>org.codehaus.mojo</groupId>
        <artifactId>build-helper-maven-plugin</artifactId>
      </plugin>
      <plugin>
        <artifactId>maven-release-plugin</artifactId>
        <configuration>
          <!-- enable release profile during the release, create IPS package, and sign bits. -->
          <prepareVerifyArgs>-P release,sign</prepareVerifyArgs>
          <!-- work around for a bug in javadoc plugin that causes the release to fail. see MRELEASE-271 -->
          <preparationGoals>clean install</preparationGoals>
          <goals>-DskipTests -Danimal.sniffer.skip=false javadoc:javadoc deploy javadoc:aggregate</goals>
          <pushChanges>false</pushChanges>
          <localCheckout>true</localCheckout>
          <tagNameFormat>jenkins-@{project.version}</tagNameFormat>
        </configuration>
      </plugin>
      <plugin>
        <artifactId>maven-remote-resources-plugin</artifactId>
        <executions>
          <execution>
            <goals>
              <goal>process</goal>
            </goals>
            <configuration>
              <resourceBundles>
                <resourceBundle>org.jvnet.hudson:license:1.0</resourceBundle>
              </resourceBundles>
            </configuration>
          </execution>
        </executions>
      </plugin>
      <plugin>
        <groupId>org.codehaus.mojo</groupId>
        <artifactId>animal-sniffer-maven-plugin</artifactId>
        <executions>
          <execution>
            <goals>
              <goal>check</goal>
            </goals>
          </execution>
        </executions>
        <configuration>
          <signature>
            <groupId>org.codehaus.mojo.signature</groupId>
            <artifactId>java1${java.level}</artifactId>
            <version>1.0</version>
          </signature>
        </configuration>
      </plugin>

      <plugin>
        <artifactId>maven-compiler-plugin</artifactId>
        <configuration>
          <source>1.${java.level}</source>
          <target>1.${java.level}</target>
          <!-- default reuseCreated is more performant 
          feel free to uncomment if you have any issues on your platform
          <compilerReuseStrategy>alwaysNew</compilerReuseStrategy>
          -->
        </configuration>
      </plugin>

      <plugin>
        <groupId>org.apache.maven.plugins</groupId>
        <artifactId>maven-enforcer-plugin</artifactId>
        <executions>
          <execution>
            <goals>
              <goal>enforce</goal>
            </goals>
            <configuration>
              <rules>
                <requireJavaVersion>
                  <version>1.6.0-18</version>
                </requireJavaVersion>
                <requireMavenVersion>
                  <version>3.0</version>
                </requireMavenVersion>
                <enforceBytecodeVersion>
                  <maxJdkVersion>1.${java.level}</maxJdkVersion>
                  <ignoreClasses>
                    <ignoreClass>org.eclipse.jetty.spdy.*</ignoreClass>
                  </ignoreClasses>
                </enforceBytecodeVersion>
              </rules>
            </configuration>
          </execution>
          <execution>
            <id>enforce-banned-dependencies</id>
            <goals>
              <goal>enforce</goal>
            </goals>
            <configuration>
              <rules>
                <bannedDependencies>
                  <excludes>
                    <exclude>org.sonatype.sisu:sisu-guice</exclude>
                  </excludes>
                </bannedDependencies>
              </rules>
            </configuration>
          </execution>
        </executions>
        <dependencies>
          <dependency>
            <groupId>org.codehaus.mojo</groupId>
            <artifactId>extra-enforcer-rules</artifactId>
            <version>1.0-beta-2</version>
          </dependency>
        </dependencies>
      </plugin>

      <plugin>
        <!--
          Since some developers try to run hudson-dev:run from main, define it here so that at least the plugin resolves.
          This enables us to report a better error message.
        -->
        <groupId>org.jenkins-ci.tools</groupId>
        <artifactId>maven-jenkins-dev-plugin</artifactId>
      </plugin>

      <!--<plugin>
        <groupId>org.jvnet.fix1600</groupId>
        <artifactId>fix1600</artifactId>
        <executions>
          <execution>
            <goals>
              <goal>fix</goal>
            </goals>
          </execution>
        </executions>
      </plugin>-->
      <plugin>
        <groupId>org.codehaus.gmaven</groupId>
        <artifactId>gmaven-plugin</artifactId>
        <executions>
          <execution>
            <goals>
              <goal>generateStubs</goal>
              <goal>compile</goal>
              <goal>generateTestStubs</goal>
              <goal>testCompile</goal>
            </goals>
          </execution>
        </executions>
        <configuration>
           <!-- 1.8 not yet supported by plugin but 1.7 works
                here so long as we provide explicit version -->
           <providerSelection>1.7</providerSelection>
        </configuration>
        <dependencies>
          <dependency>
            <groupId>org.codehaus.gmaven.runtime</groupId>
            <artifactId>gmaven-runtime-1.7</artifactId>
            <version>1.3</version>
          </dependency>
        </dependencies>
      </plugin>
    </plugins>

    <extensions>
      <extension>
        <groupId>org.kohsuke</groupId>
        <artifactId>wagon-gitsite</artifactId>
        <version>0.3.5</version>
      </extension>
    </extensions>
  </build>

  <profiles>
    <profile>
      <id>rc</id>
      <properties>
        <build.type>rc</build.type>
      </properties>
      <build>
        <pluginManagement>
          <plugins>
            <plugin>
              <groupId>org.codehaus.mojo</groupId>
              <artifactId>build-helper-maven-plugin</artifactId>
              <executions>
                <execution>
                  <id>version-property</id>
                  <configuration>
                    <replacement>-RC (${now})</replacement>
                  </configuration>
                </execution>
              </executions>
            </plugin>
          </plugins>
        </pluginManagement>
      </build>
    </profile>
    <profile>
      <id>metrics</id>
      <reporting>
        <plugins>
          <plugin>
            <groupId>org.codehaus.mojo</groupId>
            <artifactId>findbugs-maven-plugin</artifactId>
            <version>2.5.2</version>
            <configuration>
              <threshold>High</threshold>
            </configuration>
          </plugin>
        </plugins>
      </reporting>
    </profile>
    <profile>
      <id>debug</id>
      <activation>
        <activeByDefault>true</activeByDefault>
      </activation>
      <properties>
        <hudson.sign.alias>jenkins</hudson.sign.alias>
        <hudson.sign.keystore>../dummy.keystore</hudson.sign.keystore>
        <hudson.sign.storepass>jenkins</hudson.sign.storepass>
      </properties>
    </profile>
    <profile>
      <id>sorcerer</id>
      <reporting>
        <plugins>
          <plugin>
            <groupId>org.jvnet.sorcerer</groupId>
            <artifactId>maven-sorcerer-plugin</artifactId>
            <version>0.8</version>
          </plugin>
        </plugins>
      </reporting>
      <build>
        <plugins>
          <plugin>
            <groupId>org.jvnet.sorcerer</groupId>
            <artifactId>maven-sorcerer-plugin</artifactId>
          </plugin>
        </plugins>
      </build>
    </profile>
    <profile>
      <id>release</id>
      <build>
        <plugins>
          <plugin>
            <artifactId>maven-assembly-plugin</artifactId>
            <inherited>false</inherited>
            <executions>
              <execution>
                <goals>
                  <goal>attached</goal>
                </goals>
                <phase>package</phase>
                <configuration>
                  <finalName>jenkins-${project.version}</finalName>
                  <descriptors>
                    <descriptor>assembly-src.xml</descriptor>
                  </descriptors>
                </configuration>
              </execution>
            </executions>
          </plugin>
          <plugin>
            <artifactId>maven-gpg-plugin</artifactId>
            <executions>
              <execution>
                <id>sign-artifacts</id>
                <phase>verify</phase>
                <goals>
                  <goal>sign</goal>
                </goals>
              </execution>
            </executions>
          </plugin>
        </plugins>
      </build>
    </profile>
    <profile>
      <id>m2e</id>
      <properties>
        <m2BuildDirectory>target</m2BuildDirectory>
      </properties>
      <activation>
        <property>
          <name>m2e.version</name>
        </property>
      </activation>
      <build>
        <directory>${m2BuildDirectory}</directory>
        <plugins>
          <plugin>
            <groupId>org.maven.ide.eclipse</groupId>
            <artifactId>lifecycle-mapping</artifactId>
            <version>0.12.0</version>
            <configuration>
              <mappingId>customizable</mappingId>
              <configurators>
                <configurator id="org.maven.ide.eclipse.jdt.javaConfigurator" />
                <configurator id="org.maven.ide.eclipse.plexus.annotations.plexusConfigurator" />
              </configurators>
              <mojoExecutions>
                <mojoExecution>org.apache.maven.plugins:maven-resources-plugin::</mojoExecution>
              </mojoExecutions>
            </configuration>
          </plugin>
        </plugins>
      </build>
    </profile>
  </profiles>
</project><|MERGE_RESOLUTION|>--- conflicted
+++ resolved
@@ -94,14 +94,9 @@
     <project.patchManagement.url>https://api.github.com</project.patchManagement.url>
     <patch.tracker.serverId>jenkins-jira</patch.tracker.serverId>
 
-<<<<<<< HEAD
     <slf4jVersion>1.7.7</slf4jVersion> <!-- < 1.6.x version didn't specify the license (MIT) -->
     <maven-plugin.version>2.5</maven-plugin.version>
-=======
-    <slf4jVersion>1.7.4</slf4jVersion> <!-- < 1.6.x version didn't specify the license (MIT) -->
-    <maven-plugin.version>2.1</maven-plugin.version>
     <matrix-project.version>1.2.1-20150204.194845-1</matrix-project.version>
->>>>>>> a001f71d
     <animal.sniffer.skip>${skipTests}</animal.sniffer.skip>
 
     <java.level>6</java.level>

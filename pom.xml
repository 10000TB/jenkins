<?xml version="1.0" encoding="UTF-8"?>
<!--
The MIT License

Copyright (c) 2004-2011, Sun Microsystems, Inc., Kohsuke Kawaguchi, id:sorokh

Permission is hereby granted, free of charge, to any person obtaining a copy
of this software and associated documentation files (the "Software"), to deal
in the Software without restriction, including without limitation the rights
to use, copy, modify, merge, publish, distribute, sublicense, and/or sell
copies of the Software, and to permit persons to whom the Software is
furnished to do so, subject to the following conditions:

The above copyright notice and this permission notice shall be included in
all copies or substantial portions of the Software.

THE SOFTWARE IS PROVIDED "AS IS", WITHOUT WARRANTY OF ANY KIND, EXPRESS OR
IMPLIED, INCLUDING BUT NOT LIMITED TO THE WARRANTIES OF MERCHANTABILITY,
FITNESS FOR A PARTICULAR PURPOSE AND NONINFRINGEMENT. IN NO EVENT SHALL THE
AUTHORS OR COPYRIGHT HOLDERS BE LIABLE FOR ANY CLAIM, DAMAGES OR OTHER
LIABILITY, WHETHER IN AN ACTION OF CONTRACT, TORT OR OTHERWISE, ARISING FROM,
OUT OF OR IN CONNECTION WITH THE SOFTWARE OR THE USE OR OTHER DEALINGS IN
THE SOFTWARE.
-->
<project xmlns="http://maven.apache.org/POM/4.0.0" xmlns:xsi="http://www.w3.org/2001/XMLSchema-instance" xsi:schemaLocation="http://maven.apache.org/POM/4.0.0 http://maven.apache.org/maven-v4_0_0.xsd">
  <modelVersion>4.0.0</modelVersion>

  <parent>
    <groupId>org.jenkins-ci</groupId>
    <artifactId>jenkins</artifactId>
    <version>1.34</version>
  </parent>

  <groupId>org.jenkins-ci.main</groupId>
  <artifactId>pom</artifactId>
  <version>1.625.4-SNAPSHOT</version>
  <packaging>pom</packaging>

  <name>Jenkins main module</name>
  <description>The module that constitutes the main jenkins.war</description>

  <licenses>
    <license>
      <name>The MIT license</name>
      <url>http://www.opensource.org/licenses/mit-license.php</url>
      <distribution>repo</distribution>
    </license>
  </licenses>

  <modules>
    <module>core</module>
    <module>war</module>
    <module>test</module>
    <module>cli</module>
    <module>plugins</module>
  </modules>

  <scm>
    <connection>scm:git:git://github.com/jenkinsci/jenkins.git</connection>
    <developerConnection>scm:git:ssh://git@github.com/jenkinsci/jenkins.git</developerConnection>
    <url>https://github.com/jenkinsci/jenkins</url>
    <tag>HEAD</tag>
  </scm>

  <distributionManagement>
    <site>
      <id>github-pages</id>
      <url>gitsite:git@github.com/jenkinsci/maven-site.git:core</url>
    </site>
    <snapshotRepository>
      <id>maven.jenkins-ci.org</id>
      <url>http://maven.jenkins-ci.org:8081/content/repositories/snapshots</url>
    </snapshotRepository>
  </distributionManagement>

  <issueManagement>
    <system>jira</system>
    <url>https://issues.jenkins-ci.org/browse/JENKINS/component/15593</url>
  </issueManagement>

  <ciManagement>
      <system>jenkins</system>
      <url>https://ci.jenkins-ci.org/job/jenkins_main_trunk/</url>
  </ciManagement>

  <properties>
    <!-- *.html files are in UTF-8, and *.properties are in iso-8859-1, so this configuration is acturally incorrect,
    but this suppresses a warning from Maven, and as long as we don't do filtering we should be OK. -->
    <project.build.sourceEncoding>UTF-8</project.build.sourceEncoding>
    <build.type>private</build.type>

    <!-- configuration for patch tracker plugin  -->
    <project.patchManagement.system>github</project.patchManagement.system>
    <patch.request.organisation>jenkinsci</patch.request.organisation>
    <patch.request.repository>jenkins</patch.request.repository>
    <project.patchManagement.url>https://api.github.com</project.patchManagement.url>
    <patch.tracker.serverId>jenkins-jira</patch.tracker.serverId>

    <slf4jVersion>1.7.7</slf4jVersion> <!-- < 1.6.x version didn't specify the license (MIT) -->
    <maven-plugin.version>2.7.1</maven-plugin.version>
    <matrix-project.version>1.4.1</matrix-project.version>
    <animal.sniffer.skip>${skipTests}</animal.sniffer.skip>
    <findbugs-maven-plugin.version>3.0.1</findbugs-maven-plugin.version>

    <java.level>7</java.level>

    <changelog.url>https://jenkins-ci.org/changelog</changelog.url>
  </properties>

  <repositories>
    <repository>
      <id>repo.jenkins-ci.org</id>
      <url>http://repo.jenkins-ci.org/public/</url>
      <releases>
        <enabled>true</enabled>
      </releases>
      <snapshots>
        <enabled>false</enabled>
      </snapshots>
    </repository>
  </repositories>

  <pluginRepositories>
    <pluginRepository>
      <id>repo.jenkins-ci.org</id>
      <url>http://repo.jenkins-ci.org/public/</url>
      <releases>
        <enabled>true</enabled>
      </releases>
      <snapshots>
        <enabled>false</enabled>
      </snapshots>
    </pluginRepository>
  </pluginRepositories>

  <dependencyManagement>
    <dependencies>
      <dependency>
        <groupId>org.apache.ant</groupId>
        <artifactId>ant</artifactId>
        <version>1.8.4</version>
      </dependency>

      <dependency>
        <groupId>commons-io</groupId>
        <artifactId>commons-io</artifactId>
        <version>2.4</version>
      </dependency>

      <dependency>
        <groupId>junit</groupId>
        <artifactId>junit</artifactId>
        <version>4.11</version>
      </dependency>

      <dependency>
        <groupId>org.mockito</groupId>
        <artifactId>mockito-core</artifactId>
        <version>1.9.5</version>
      </dependency>
      
      <dependency>
        <groupId>org.powermock</groupId>
        <artifactId>powermock-module-junit4</artifactId>
        <version>1.5.6</version>
      </dependency>
      <dependency>
        <groupId>org.powermock</groupId>
        <artifactId>powermock-api-mockito</artifactId>
        <version>1.5.6</version>
      </dependency>

      <dependency>
        <groupId>commons-httpclient</groupId>
        <artifactId>commons-httpclient</artifactId>
        <version>3.1</version>
      </dependency>

      <dependency>
        <groupId>org.jenkins-ci.main</groupId>
        <artifactId>remoting</artifactId>
<<<<<<< HEAD
        <version>2.53.3</version>
=======
        <version>2.53.2</version>
>>>>>>> 6078dd7a
      </dependency>

      <dependency>
        <groupId>com.google.guava</groupId>
        <artifactId>guava</artifactId>
        <version>11.0.1</version>
      </dependency>

      <dependency>
        <groupId>com.google.inject</groupId>
        <artifactId>guice</artifactId>
        <version>4.0-beta</version>
      </dependency>

      <!-- SLF4J used in maven-plugin and core -->
      <dependency>
        <groupId>org.slf4j</groupId>
        <artifactId>slf4j-api</artifactId>
        <version>${slf4jVersion}</version>
      </dependency>
      <dependency>
        <groupId>org.slf4j</groupId>
        <artifactId>slf4j-nop</artifactId>
        <version>${slf4jVersion}</version>
      </dependency>
      <dependency>
        <groupId>org.slf4j</groupId>
        <artifactId>slf4j-jdk14</artifactId>
        <version>${slf4jVersion}</version>
      </dependency>
      <dependency>
        <groupId>org.slf4j</groupId>
        <artifactId>jcl-over-slf4j</artifactId>
        <version>${slf4jVersion}</version>
      </dependency>
      <dependency>
        <groupId>org.slf4j</groupId>
        <artifactId>log4j-over-slf4j</artifactId>
        <version>${slf4jVersion}</version>
      </dependency>
      <dependency>
        <groupId>commons-logging</groupId>
        <artifactId>commons-logging</artifactId>
        <version>1.1.3</version>
      </dependency>
      <dependency>
        <groupId>org.samba.jcifs</groupId>
        <artifactId>jcifs</artifactId>
        <version>1.3.17-kohsuke-1</version>
      </dependency>
    </dependencies>
  </dependencyManagement>

  <dependencies>
    <dependency>
      <!-- for JRE requirement check annotation -->
      <groupId>org.codehaus.mojo</groupId>
      <artifactId>animal-sniffer-annotations</artifactId>
      <version>1.9</version>
      <scope>provided</scope>
      <optional>true</optional><!-- no need to have this at runtime -->
    </dependency>
    <dependency>
      <groupId>org.jenkins-ci</groupId>
      <artifactId>test-annotations</artifactId>
      <version>1.1</version>
      <scope>test</scope>
    </dependency>
  </dependencies>

  <build>
    <defaultGoal>install</defaultGoal>
    <resources>
      <resource>
        <directory>${basedir}/src/main/resources</directory>
        <filtering>false</filtering>
      </resource>
      <resource>
        <directory>${basedir}/src/filter/resources</directory>
        <filtering>true</filtering>
      </resource>
    </resources>
    <pluginManagement>
      <plugins>
        <plugin>
          <groupId>org.codehaus.mojo</groupId>
          <artifactId>build-helper-maven-plugin</artifactId>
          <version>1.7</version>
          <executions>
            <execution>
              <id>timestamp-property</id>
              <goals>
                <goal>timestamp-property</goal>
              </goals>
              <configuration>
                <name>now</name>
                <pattern>MM/dd/yyyy HH:mm z</pattern>
                <locale>en_US</locale>
              </configuration>
            </execution>
            <execution>
              <id>version-property</id>
              <goals>
                <goal>regex-property</goal>
              </goals>
              <configuration>
                <name>build.version</name>
                <value>${project.version}</value>
                <regex>-SNAPSHOT</regex>
                <replacement>-SNAPSHOT (${build.type}-${now}-${user.name})</replacement>
                <failIfNoMatch>false</failIfNoMatch>
              </configuration>
            </execution>
          </executions>
        </plugin>
        <plugin>
          <groupId>org.codehaus.gmaven</groupId>
          <artifactId>gmaven-plugin</artifactId>
          <version>1.5-jenkins-3</version>
          <dependencies>
            <dependency><!-- this needs to be visible to Ant inside GMaven, so has to be a plugin dependency -->
              <groupId>org.apache.ant</groupId>
              <artifactId>ant-junit</artifactId>
              <version>1.7.0</version>
            </dependency>
            <dependency>
              <groupId>net.sourceforge.cobertura</groupId>
              <artifactId>cobertura</artifactId>
              <version>1.9</version>
            </dependency>
            <dependency>
              <!-- this provided scope dependency doesn't get added to GMaven unless explicitly added here -->
              <groupId>javax.servlet</groupId>
              <artifactId>servlet-api</artifactId>
              <version>2.4</version>
            </dependency>
          </dependencies>
        </plugin>
        <plugin>
          <groupId>org.apache.maven.plugins</groupId>
          <artifactId>maven-deploy-plugin</artifactId>
          <version>2.7</version>
        </plugin>
        <plugin>
          <groupId>org.apache.maven.plugins</groupId>
          <artifactId>maven-dependency-plugin</artifactId>
          <version>2.8</version>
        </plugin>
        <plugin>
          <groupId>org.apache.maven.plugins</groupId>
          <artifactId>maven-compiler-plugin</artifactId>
          <version>3.0</version>
          <configuration>
            <fork>true</fork>
            <compilerReuseStrategy>alwaysNew</compilerReuseStrategy>
          </configuration>
        </plugin>
        <plugin>
          <groupId>org.apache.maven.plugins</groupId>
          <artifactId>maven-gpg-plugin</artifactId>
          <version>1.4</version>
        </plugin>
        <plugin>
          <groupId>org.apache.maven.plugins</groupId>
          <artifactId>maven-install-plugin</artifactId>
          <version>2.3.1</version>
        </plugin>
        <plugin>
          <groupId>org.apache.maven.plugins</groupId>
          <artifactId>maven-javadoc-plugin</artifactId>
          <version>2.8</version>
        </plugin>
        <plugin>
          <groupId>org.apache.maven.plugins</groupId>
          <artifactId>maven-jar-plugin</artifactId>
          <version>2.6</version>
        </plugin>
        <plugin>
          <groupId>org.apache.maven.plugins</groupId>
          <artifactId>maven-war-plugin</artifactId>
          <version>2.6</version>
        </plugin>
        <plugin>
          <groupId>org.apache.maven.plugins</groupId>
          <artifactId>maven-surefire-plugin</artifactId>
          <version>2.16</version> <!-- ignoring ${maven-surefire-plugin.version} -->
          <configuration>
            <argLine>-noverify</argLine> <!-- some versions of JDK7/8 causes VerifyError during mock tests: http://code.google.com/p/powermock/issues/detail?id=504 -->
            <systemPropertyVariables>
              <java.io.tmpdir>${project.build.directory}</java.io.tmpdir>
              <forkedProcessTimeoutInSeconds>3600</forkedProcessTimeoutInSeconds>
              <java.awt.headless>true</java.awt.headless>
            </systemPropertyVariables>
          </configuration>
        </plugin>
        <plugin>
          <groupId>org.apache.maven.plugins</groupId>
          <artifactId>maven-assembly-plugin</artifactId>
          <version>2.4</version>
        </plugin>
        <plugin>
          <artifactId>maven-jarsigner-plugin</artifactId>
          <version>1.2</version>
          <configuration>
            <!--
              during the development, debug profile will cause
              the jars to be signed by a self-certified dummy public key.

              For release, you should define the real values in ~/.m2/settings.xml
            -->
            <alias>${hudson.sign.alias}</alias>
            <storepass>${hudson.sign.storepass}</storepass>
            <keystore>${hudson.sign.keystore}</keystore>
          </configuration>
        </plugin>
        <plugin>
          <groupId>org.apache.maven.plugins</groupId>
          <artifactId>maven-resources-plugin</artifactId>
          <version>2.6</version>
        </plugin>
        <plugin>
          <!--
            Both test harness and core uses stapler as an extension,
            and apparently without having extension preloaded at the parent, the main artifact of the 'test' module
            ends up installed with 'stapler-jar' extension (which normally is an indication that the ArtifactTypeHandler
            defined in this extension is not getting picked up.)

            To avoid this problem, I'm defining an extension here. Not sure if the nested <dependencies> is necessary.
            It's also possible that I misdiagnosed the problem and the root cause is something entirely different.

            To test if you can remove this work around, do a rebuild from main and see if the test harness
            is installed with the right extension into the local repository.
          -->
          <groupId>org.kohsuke.stapler</groupId>
          <artifactId>maven-stapler-plugin</artifactId>
          <!-- version specified in grandparent pom -->
          <extensions>true</extensions>
          <dependencies>
            <dependency>
              <groupId>org.jvnet.maven-jellydoc-plugin</groupId>
              <artifactId>maven-jellydoc-plugin</artifactId>
              <version>1.4</version>
            </dependency>
          </dependencies>
        </plugin>
        <plugin>
          <groupId>org.kohsuke</groupId>
          <artifactId>access-modifier-checker</artifactId>
          <version>1.4</version>
        </plugin>
        <plugin>
          <groupId>com.cloudbees</groupId>
          <artifactId>maven-license-plugin</artifactId>
          <version>1.7</version>
          <executions>
            <execution>
              <goals>
                <goal>process</goal>
              </goals>
              <phase>compile</phase>
              <configuration>
                <requireCompleteLicenseInfo>true</requireCompleteLicenseInfo>
                <script>../licenseCompleter.groovy</script>
              </configuration>
            </execution>
          </executions>
        </plugin>
        <plugin>
          <groupId>org.jvnet.localizer</groupId>
          <artifactId>maven-localizer-plugin</artifactId>
          <version>1.23</version>
          <configuration>
            <outputEncoding>UTF-8</outputEncoding>
          </configuration>
         </plugin>
        <plugin>
          <groupId>org.jvnet.hudson.tools</groupId>
          <artifactId>maven-encoding-plugin</artifactId>
          <version>1.1</version>
        </plugin>
        <plugin>
          <groupId>com.infradna.tool</groupId>
          <artifactId>bridge-method-injector</artifactId>
          <version>1.13</version>
        </plugin>
        <plugin>
          <groupId>org.codehaus.mojo</groupId>
          <artifactId>antlr-maven-plugin</artifactId>
          <version>2.1</version>
        </plugin>
        <plugin>
          <groupId>org.codehaus.mojo</groupId>
          <artifactId>apt-maven-plugin</artifactId>
          <version>1.0-alpha-5</version>
        </plugin>
        <plugin>
          <groupId>org.codehaus.mojo</groupId>
          <artifactId>cobertura-maven-plugin</artifactId>
          <version>2.5.2</version>
        </plugin>
        <plugin>
          <groupId>org.codehaus.mojo</groupId>
          <artifactId>findbugs-maven-plugin</artifactId>
        </plugin>
        <plugin>
          <groupId>org.apache.maven.plugins</groupId>
          <artifactId>maven-pmd-plugin</artifactId>
          <version>2.7.1</version>
        </plugin>
        <plugin>
          <!-- this is really just a patched version of maven-jetty-plugin to workaround issue #932 -->
          <groupId>org.jenkins-ci.tools</groupId>
          <artifactId>maven-jenkins-dev-plugin</artifactId>
          <version>8.1.4.v20120524-jenkins-1</version>
        </plugin>
        <plugin>
          <groupId>org.jvnet.updatecenter2</groupId>
          <artifactId>maven-makepkgs-plugin</artifactId>
          <version>0.6.2</version>
        </plugin>
        <plugin>
          <groupId>org.jenkins-ci.tools</groupId>
          <artifactId>maven-hpi-plugin</artifactId>
          <version>1.110</version>
        </plugin>
        <plugin>
          <groupId>org.apache.maven.plugins</groupId>
          <artifactId>maven-site-plugin</artifactId>
          <version>3.3</version>
          <dependencies>
            <dependency>
              <groupId>org.kohsuke</groupId>
              <artifactId>doxia-module-markdown</artifactId>
              <version>1.0</version>
            </dependency>
          </dependencies>
        </plugin>
        <!--This plugin's configuration is used to store Eclipse m2e settings only. It has no influence on the Maven build itself.-->
        <plugin>
        	<groupId>org.eclipse.m2e</groupId>
        	<artifactId>lifecycle-mapping</artifactId>
        	<version>1.0.0</version>
        	<configuration>
        		<lifecycleMappingMetadata>
        			<pluginExecutions>
        				<pluginExecution>
        					<pluginExecutionFilter>
        						<groupId>org.codehaus.gmaven</groupId>
        						<artifactId>gmaven-plugin</artifactId>
        						<versionRange>1.5-jenkins-1</versionRange>
        						<goals>
        							<goal>execute</goal>
        							<goal>testCompile</goal>
        						</goals>
        					</pluginExecutionFilter>
        					<action>
        						<ignore />
        					</action>
        				</pluginExecution>
        				<pluginExecution>
        					<pluginExecutionFilter>
        						<groupId>org.apache.maven.plugins</groupId>
        						<artifactId>maven-dependency-plugin</artifactId>
        						<versionRange>[2.3,)</versionRange>
        						<goals>
        							<goal>list</goal>
        							<goal>unpack-dependencies</goal>
        						</goals>
        					</pluginExecutionFilter>
        					<action>
        						<ignore />
        					</action>
        				</pluginExecution>
        			</pluginExecutions>
        		</lifecycleMappingMetadata>
        	</configuration>
        </plugin>
        <plugin>
	        <groupId>org.codehaus.mojo</groupId>
	        <artifactId>animal-sniffer-maven-plugin</artifactId>
	        <version>1.9</version>
        </plugin>
      </plugins>
    </pluginManagement>

    <plugins>
      <plugin>
        <groupId>org.codehaus.mojo</groupId>
        <artifactId>build-helper-maven-plugin</artifactId>
      </plugin>
      <plugin>
        <artifactId>maven-release-plugin</artifactId>
        <version>2.5.1</version>
        <configuration>
          <!-- enable release profile during the release, create IPS package, and sign bits. -->
          <prepareVerifyArgs>-P release,sign</prepareVerifyArgs>
          <!-- work around for a bug in javadoc plugin that causes the release to fail. see MRELEASE-271 -->
          <preparationGoals>clean install</preparationGoals>
          <goals>-DskipTests -Danimal.sniffer.skip=false javadoc:javadoc deploy javadoc:aggregate</goals>
          <pushChanges>false</pushChanges>
          <localCheckout>true</localCheckout>
          <tagNameFormat>jenkins-@{project.version}</tagNameFormat>
        </configuration>
      </plugin>
      <plugin>
        <artifactId>maven-remote-resources-plugin</artifactId>
        <executions>
          <execution>
            <goals>
              <goal>process</goal>
            </goals>
            <configuration>
              <resourceBundles>
                <resourceBundle>org.jvnet.hudson:license:1.0</resourceBundle>
              </resourceBundles>
            </configuration>
          </execution>
        </executions>
      </plugin>
      <plugin>
        <groupId>org.codehaus.mojo</groupId>
        <artifactId>animal-sniffer-maven-plugin</artifactId>
        <executions>
          <execution>
            <goals>
              <goal>check</goal>
            </goals>
          </execution>
        </executions>
        <configuration>
          <signature>
            <groupId>org.codehaus.mojo.signature</groupId>
            <artifactId>java1${java.level}</artifactId>
            <version>1.0</version>
          </signature>
        </configuration>
      </plugin>

      <plugin>
        <artifactId>maven-compiler-plugin</artifactId>
        <configuration>
          <source>1.${java.level}</source>
          <target>1.${java.level}</target>
          <!-- default reuseCreated is more performant 
          feel free to uncomment if you have any issues on your platform
          <compilerReuseStrategy>alwaysNew</compilerReuseStrategy>
          -->
        </configuration>
      </plugin>

      <plugin>
        <groupId>org.apache.maven.plugins</groupId>
        <artifactId>maven-enforcer-plugin</artifactId>
        <executions>
          <execution>
            <goals>
              <goal>enforce</goal>
            </goals>
            <configuration>
              <rules>
                <requireJavaVersion>
                  <version>1.7.0</version>
                </requireJavaVersion>
                <requireMavenVersion>
                  <version>3.0</version>
                </requireMavenVersion>
                <enforceBytecodeVersion>
                  <maxJdkVersion>1.${java.level}</maxJdkVersion>
                  <ignoreClasses>
                    <ignoreClass>org.eclipse.jetty.spdy.*</ignoreClass>
                  </ignoreClasses>
                </enforceBytecodeVersion>
              </rules>
            </configuration>
          </execution>
          <execution>
            <id>enforce-banned-dependencies</id>
            <goals>
              <goal>enforce</goal>
            </goals>
            <configuration>
              <rules>
                <bannedDependencies>
                  <excludes>
                    <exclude>org.sonatype.sisu:sisu-guice</exclude>
                    <exclude>log4j:log4j</exclude>
                  </excludes>
                </bannedDependencies>
              </rules>
            </configuration>
          </execution>
        </executions>
        <dependencies>
          <dependency>
            <groupId>org.codehaus.mojo</groupId>
            <artifactId>extra-enforcer-rules</artifactId>
            <version>1.0-beta-2</version>
          </dependency>
        </dependencies>
      </plugin>

      <plugin>
        <!--
          Since some developers try to run hudson-dev:run from main, define it here so that at least the plugin resolves.
          This enables us to report a better error message.
        -->
        <groupId>org.jenkins-ci.tools</groupId>
        <artifactId>maven-jenkins-dev-plugin</artifactId>
      </plugin>

      <!--<plugin>
        <groupId>org.jvnet.fix1600</groupId>
        <artifactId>fix1600</artifactId>
        <executions>
          <execution>
            <goals>
              <goal>fix</goal>
            </goals>
          </execution>
        </executions>
      </plugin>-->
      <plugin>
        <groupId>org.codehaus.gmaven</groupId>
        <artifactId>gmaven-plugin</artifactId>
        <executions>
          <execution>
            <goals>
              <goal>generateStubs</goal>
              <goal>compile</goal>
              <goal>generateTestStubs</goal>
              <goal>testCompile</goal>
            </goals>
          </execution>
        </executions>
        <configuration>
           <!-- 1.8 not yet supported by plugin but 1.7 works
                here so long as we provide explicit version -->
           <providerSelection>1.7</providerSelection>
        </configuration>
        <dependencies>
          <dependency>
            <groupId>org.codehaus.gmaven.runtime</groupId>
            <artifactId>gmaven-runtime-1.7</artifactId>
            <version>1.3</version>
          </dependency>
        </dependencies>
      </plugin>
    </plugins>

    <extensions>
      <extension>
        <groupId>org.kohsuke</groupId>
        <artifactId>wagon-gitsite</artifactId>
        <version>0.3.5</version>
      </extension>
    </extensions>
  </build>

  <profiles>
    <profile>
      <id>rc</id>
      <properties>
        <build.type>rc</build.type>
      </properties>
      <build>
        <pluginManagement>
          <plugins>
            <plugin>
              <groupId>org.codehaus.mojo</groupId>
              <artifactId>build-helper-maven-plugin</artifactId>
              <executions>
                <execution>
                  <id>version-property</id>
                  <configuration>
                    <replacement>-RC (${now})</replacement>
                  </configuration>
                </execution>
              </executions>
            </plugin>
          </plugins>
        </pluginManagement>
      </build>
    </profile>
    <profile>
      <id>metrics</id>
      <reporting>
        <plugins>
          <plugin>
            <groupId>org.codehaus.mojo</groupId>
            <artifactId>findbugs-maven-plugin</artifactId>
            <configuration>
              <threshold>High</threshold>
            </configuration>
          </plugin>
        </plugins>
      </reporting>
    </profile>
    <profile>
      <id>debug</id>
      <activation>
        <activeByDefault>true</activeByDefault>
      </activation>
      <properties>
        <hudson.sign.alias>jenkins</hudson.sign.alias>
        <hudson.sign.keystore>../dummy.keystore</hudson.sign.keystore>
        <hudson.sign.storepass>jenkins</hudson.sign.storepass>
      </properties>
    </profile>
    <profile>
      <id>sorcerer</id>
      <reporting>
        <plugins>
          <plugin>
            <groupId>org.jvnet.sorcerer</groupId>
            <artifactId>maven-sorcerer-plugin</artifactId>
            <version>0.8</version>
          </plugin>
        </plugins>
      </reporting>
      <build>
        <plugins>
          <plugin>
            <groupId>org.jvnet.sorcerer</groupId>
            <artifactId>maven-sorcerer-plugin</artifactId>
          </plugin>
        </plugins>
      </build>
    </profile>
    <profile>
      <id>release</id>
      <build>
        <plugins>
          <plugin>
            <artifactId>maven-assembly-plugin</artifactId>
            <inherited>false</inherited>
            <executions>
              <execution>
                <goals>
                  <goal>attached</goal>
                </goals>
                <phase>package</phase>
                <configuration>
                  <finalName>jenkins-${project.version}</finalName>
                  <descriptors>
                    <descriptor>assembly-src.xml</descriptor>
                  </descriptors>
                </configuration>
              </execution>
            </executions>
          </plugin>
          <plugin>
            <artifactId>maven-gpg-plugin</artifactId>
            <executions>
              <execution>
                <id>sign-artifacts</id>
                <phase>verify</phase>
                <goals>
                  <goal>sign</goal>
                </goals>
              </execution>
            </executions>
          </plugin>
        </plugins>
      </build>
    </profile>
    <profile>
      <id>lts-release</id>
      <properties>
        <changelog.url>https://jenkins-ci.org/changelog-stable</changelog.url>
      </properties>
    </profile>
    <profile>
      <id>m2e</id>
      <properties>
        <m2BuildDirectory>target</m2BuildDirectory>
      </properties>
      <activation>
        <property>
          <name>m2e.version</name>
        </property>
      </activation>
      <build>
        <directory>${m2BuildDirectory}</directory>
        <plugins>
          <plugin>
            <groupId>org.maven.ide.eclipse</groupId>
            <artifactId>lifecycle-mapping</artifactId>
            <version>0.12.0</version>
            <configuration>
              <mappingId>customizable</mappingId>
              <configurators>
                <configurator id="org.maven.ide.eclipse.jdt.javaConfigurator" />
                <configurator id="org.maven.ide.eclipse.plexus.annotations.plexusConfigurator" />
              </configurators>
              <mojoExecutions>
                <mojoExecution>org.apache.maven.plugins:maven-resources-plugin::</mojoExecution>
              </mojoExecutions>
            </configuration>
          </plugin>
        </plugins>
      </build>
    </profile>
  </profiles>
</project><|MERGE_RESOLUTION|>--- conflicted
+++ resolved
@@ -179,11 +179,7 @@
       <dependency>
         <groupId>org.jenkins-ci.main</groupId>
         <artifactId>remoting</artifactId>
-<<<<<<< HEAD
-        <version>2.53.3</version>
-=======
-        <version>2.53.2</version>
->>>>>>> 6078dd7a
+        <version>2.53.4-20161112.024902-1</version>
       </dependency>
 
       <dependency>
